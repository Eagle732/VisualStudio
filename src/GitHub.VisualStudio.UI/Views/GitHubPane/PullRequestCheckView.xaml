﻿<local:GenericPullRequestCheckView x:Class="GitHub.VisualStudio.Views.GitHubPane.PullRequestCheckView"
                                   xmlns="http://schemas.microsoft.com/winfx/2006/xaml/presentation" 
                                   xmlns:x="http://schemas.microsoft.com/winfx/2006/xaml" 
                                   xmlns:mc="http://schemas.openxmlformats.org/markup-compatibility/2006" 
                                   xmlns:d="http://schemas.microsoft.com/expression/blend/2008" 
                                   xmlns:local="clr-namespace:GitHub.VisualStudio.Views.GitHubPane"
                                   xmlns:ghfvs="https://github.com/github/VisualStudio"
                                   xmlns:cache="clr-namespace:GitHub.UI.Helpers;assembly=GitHub.UI"
                                   d:DesignWidth="600"
                                   mc:Ignorable="d">

    <d:DesignData.DataContext>
        <ghfvs:PullRequestCheckViewModelDesigner />
    </d:DesignData.DataContext>

    <Control.Resources>
        <ResourceDictionary>
            <ResourceDictionary.MergedDictionaries>
                <cache:SharedDictionaryManager Source="pack://application:,,,/GitHub.VisualStudio.UI;component/SharedDictionary.xaml" />
                <cache:SharedDictionaryManager Source="pack://application:,,,/GitHub.UI;component/SharedDictionary.xaml" />
            </ResourceDictionary.MergedDictionaries>
        </ResourceDictionary>
    </Control.Resources>

    <Grid>
        <Grid.ColumnDefinitions>
            <ColumnDefinition Width="Auto"/>
            <ColumnDefinition Width="*"/>
            <ColumnDefinition Width="Auto"/>
            <ColumnDefinition Width="Auto"/>
            <ColumnDefinition Width="Auto"/>
        </Grid.ColumnDefinitions>

        <Grid.RowDefinitions>
            <RowDefinition MaxHeight="32"/>
            <RowDefinition MaxHeight="32"/>
        </Grid.RowDefinitions>

        <ghfvs:OcticonImage Grid.Column="0" Grid.Row="0" Margin="0 0 4 0" Icon="check" Foreground="#2cbe4e" Visibility="{Binding Status, Converter={ghfvs:EqualsToVisibilityConverter Success}}"/>
        <ghfvs:OcticonImage Grid.Column="0" Grid.Row="0" Margin="0 0 4 0" Icon="x" Foreground="#cb2431" Visibility="{Binding Status, Converter={ghfvs:EqualsToVisibilityConverter Failure}}"/>
        <ghfvs:OcticonImage Grid.Column="0" Grid.Row="0" Margin="0 0 4 0" Icon="primitive_dot" Foreground="#f1c647" Visibility="{Binding Status, Converter={ghfvs:EqualsToVisibilityConverter Pending}}"/>

        <Label Grid.Column="1" Grid.Row="0" Foreground="{DynamicResource VsBrush.WindowText}">
            <TextBlock TextTrimming="CharacterEllipsis" Text="{Binding Title}" />
        </Label>

<<<<<<< HEAD
        <StackPanel Grid.Column="2" HorizontalAlignment="Right" Orientation="Horizontal">
            <Label Visibility="{Binding IsRequired, Converter={ghfvs:BooleanToVisibilityConverter}}">
                Required
            </Label>
            <Label Visibility="{Binding DetailsUrl, Converter={ghfvs:NullToVisibilityConverter}}">
                <Hyperlink ToolTip="{Binding DetailsUrl}" Command="{Binding OpenDetailsUrl}">Details</Hyperlink>
            </Label>
        </StackPanel>

        <Label Grid.Column="3" HorizontalContentAlignment="Stretch" Visibility="{Binding HasAnnotations, Converter={ghfvs:BooleanToVisibilityConverter}}">
=======
        <Label Grid.Column="1" Grid.Row="1" Foreground="{DynamicResource VsBrush.GrayText}">
            <TextBlock TextTrimming="CharacterEllipsis" Text="{Binding Description}" ToolTip="{Binding DurationStatus}"/>
        </Label>

        <Label Grid.Column="2" Grid.Row="1" HorizontalContentAlignment="Stretch" Visibility="{Binding HasAnnotations, Converter={ghfvs:BooleanToVisibilityConverter}}">
>>>>>>> a489cbed
            <Hyperlink ToolTip="View checks"
                           Command="{Binding Path=DataContext.ShowAnnotations, RelativeSource={RelativeSource Mode=FindAncestor,AncestorType={x:Type local:PullRequestDetailView}}}"
                           CommandParameter="{Binding}">
                Checks
            </Hyperlink>
        </Label>
<<<<<<< HEAD
        
        <Label Grid.Column="4" HorizontalContentAlignment="Stretch" Visibility="{Binding DetailsUrl, Converter={ghfvs:NullToVisibilityConverter}}">
=======

        <Label Grid.Column="3" Grid.Row="1" HorizontalContentAlignment="Stretch" Visibility="{Binding DetailsUrl, Converter={ghfvs:NullToVisibilityConverter}}">
>>>>>>> a489cbed
            <Hyperlink ToolTip="{Binding DetailsUrl}"  Command="{Binding OpenDetailsUrl}">Details</Hyperlink>
        </Label>      
	

    </Grid>
</local:GenericPullRequestCheckView>
<|MERGE_RESOLUTION|>--- conflicted
+++ resolved
@@ -44,37 +44,25 @@
             <TextBlock TextTrimming="CharacterEllipsis" Text="{Binding Title}" />
         </Label>
 
-<<<<<<< HEAD
-        <StackPanel Grid.Column="2" HorizontalAlignment="Right" Orientation="Horizontal">
-            <Label Visibility="{Binding IsRequired, Converter={ghfvs:BooleanToVisibilityConverter}}">
-                Required
-            </Label>
-            <Label Visibility="{Binding DetailsUrl, Converter={ghfvs:NullToVisibilityConverter}}">
-                <Hyperlink ToolTip="{Binding DetailsUrl}" Command="{Binding OpenDetailsUrl}">Details</Hyperlink>
-            </Label>
-        </StackPanel>
-
-        <Label Grid.Column="3" HorizontalContentAlignment="Stretch" Visibility="{Binding HasAnnotations, Converter={ghfvs:BooleanToVisibilityConverter}}">
-=======
         <Label Grid.Column="1" Grid.Row="1" Foreground="{DynamicResource VsBrush.GrayText}">
             <TextBlock TextTrimming="CharacterEllipsis" Text="{Binding Description}" ToolTip="{Binding DurationStatus}"/>
         </Label>
 
-        <Label Grid.Column="2" Grid.Row="1" HorizontalContentAlignment="Stretch" Visibility="{Binding HasAnnotations, Converter={ghfvs:BooleanToVisibilityConverter}}">
->>>>>>> a489cbed
+        <StackPanel Grid.Column="2" Grid.Row="1" HorizontalAlignment="Right" Orientation="Horizontal">
+            <Label Visibility="{Binding IsRequired, Converter={ghfvs:BooleanToVisibilityConverter}}">
+                Required
+            </Label>
+        </StackPanel>
+
+        <Label Grid.Column="3" Grid.Row="1" HorizontalContentAlignment="Stretch" Visibility="{Binding HasAnnotations, Converter={ghfvs:BooleanToVisibilityConverter}}">
             <Hyperlink ToolTip="View checks"
                            Command="{Binding Path=DataContext.ShowAnnotations, RelativeSource={RelativeSource Mode=FindAncestor,AncestorType={x:Type local:PullRequestDetailView}}}"
                            CommandParameter="{Binding}">
                 Checks
             </Hyperlink>
         </Label>
-<<<<<<< HEAD
-        
-        <Label Grid.Column="4" HorizontalContentAlignment="Stretch" Visibility="{Binding DetailsUrl, Converter={ghfvs:NullToVisibilityConverter}}">
-=======
 
-        <Label Grid.Column="3" Grid.Row="1" HorizontalContentAlignment="Stretch" Visibility="{Binding DetailsUrl, Converter={ghfvs:NullToVisibilityConverter}}">
->>>>>>> a489cbed
+        <Label Grid.Column="4" Grid.Row="1" HorizontalContentAlignment="Stretch" Visibility="{Binding DetailsUrl, Converter={ghfvs:NullToVisibilityConverter}}">
             <Hyperlink ToolTip="{Binding DetailsUrl}"  Command="{Binding OpenDetailsUrl}">Details</Hyperlink>
         </Label>      
 	
