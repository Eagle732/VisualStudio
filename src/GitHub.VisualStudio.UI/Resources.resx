--- conflicted
+++ resolved
@@ -380,15 +380,13 @@
 
 [Don't show this again](dont-show-again)</value>
   </data>
-<<<<<<< HEAD
+  <data name="prUpdatedText" xml:space="preserve">
+    <value>Updated</value>
+  </data>
   <data name="CompareFileWithWorkingDirectory" xml:space="preserve">
     <value>Compare With Working Directory</value>
   </data>
   <data name="OpenFileInWorkingDirectory" xml:space="preserve">
     <value>Open File In Working Directory</value>
-=======
-  <data name="prUpdatedText" xml:space="preserve">
-    <value>Updated</value>
->>>>>>> a07cbc71
   </data>
 </root>