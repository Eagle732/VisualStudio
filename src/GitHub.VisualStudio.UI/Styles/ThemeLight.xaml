--- conflicted
+++ resolved
@@ -67,13 +67,8 @@
   <SolidColorBrush x:Key="GitHubMultilineListItemActiveBrush" Color="#FFCCCEDB"/>
   <SolidColorBrush x:Key="GitHubFileExpanderHeaderBackgroundBrush" Color="#FFEEEEF2" />
 
-<<<<<<< HEAD
-    <SolidColorBrush x:Key="GitHubTimelineEventBackgroundBrush" Color="#FFe1e4e8" />
-    
-=======
   <SolidColorBrush x:Key="GitHubTimelineEventBackgroundBrush" Color="#FFe1e4e8" />
 
->>>>>>> 92fb304b
     <!-- Not selected, nor focused -->
     <Color x:Key="GHBoxTextColor">#333333</Color>
     <SolidColorBrush x:Key="GHBoxTextBrush" Color="{StaticResource GHBoxTextColor}"
