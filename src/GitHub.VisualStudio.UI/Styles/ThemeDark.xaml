--- conflicted
+++ resolved
@@ -67,13 +67,8 @@
   <SolidColorBrush x:Key="GitHubMultilineListItemActiveBrush" Color="#FF3F3F46"/>
   <SolidColorBrush x:Key="GitHubFileExpanderHeaderBackgroundBrush" Color="#FF2D2D30" />
 
-<<<<<<< HEAD
-    <SolidColorBrush x:Key="GitHubTimelineEventBackgroundBrush" Color="#FF4b4d50" />
-    
-=======
   <SolidColorBrush x:Key="GitHubTimelineEventBackgroundBrush" Color="#FF4b4d50" />
 
->>>>>>> 92fb304b
     <!-- Not selected, nor focused -->
     <Color x:Key="GHBoxTextColor">#cccccc</Color>
     <SolidColorBrush x:Key="GHBoxTextBrush" Color="{StaticResource GHBoxTextColor}"
