﻿using GitHub.Extensions;

namespace GitHub.Models
{
    /// <summary>
    /// Represents an inline annotation on an <see cref="IPullRequestSessionFile"/>.
    /// </summary>
    public class InlineAnnotationModel
    {
        readonly CheckSuiteModel checkSuite;
        readonly CheckRunModel checkRun;
        readonly CheckRunAnnotationModel annotation;

        /// <summary>
        /// Initializes the <see cref="InlineAnnotationModel"/>.
        /// </summary>
        /// <param name="checkSuite">The check suite model.</param>
        /// <param name="checkRun">The check run model.</param>
        /// <param name="annotation">The annotation model.</param>
        public InlineAnnotationModel(CheckSuiteModel checkSuite, CheckRunModel checkRun,
            CheckRunAnnotationModel annotation)
        {
            Guard.ArgumentNotNull(checkRun, nameof(checkRun));
            Guard.ArgumentNotNull(annotation, nameof(annotation));
            Guard.ArgumentNotNull(annotation.AnnotationLevel, nameof(annotation.AnnotationLevel));

            this.checkSuite = checkSuite;
            this.checkRun = checkRun;
            this.annotation = annotation;
        }
<<<<<<< HEAD

        public string Path => annotation.Path;

        /// <inheritdoc />
=======
        /// Gets the start line of the annotation.
        /// </summary>
>>>>>>> 3ae3c1b4
        public int StartLine => annotation.StartLine;

        /// <summary>
        /// Gets the end line of the annotation.
        /// </summary>
        public int EndLine => annotation.EndLine;
        
        /// <summary>
        /// Gets the annotation level.
        /// </summary>
        public CheckAnnotationLevel AnnotationLevel => annotation.AnnotationLevel;

        /// <inheritdoc />
        public string CheckSuiteName => checkSuite.ApplicationName;

        /// <inheritdoc />
        public string CheckRunName => checkRun.Name;

        /// <inheritdoc />
        public string Title => annotation.Title;

        /// <inheritdoc />
        public string Message => annotation.Message;

        /// <inheritdoc />
        public string HeadSha => checkSuite.HeadSha;

        /// <inheritdoc />
        public string LineDescription => $"{StartLine}:{EndLine}";
    }
}<|MERGE_RESOLUTION|>--- conflicted
+++ resolved
@@ -28,15 +28,15 @@
             this.checkRun = checkRun;
             this.annotation = annotation;
         }
-<<<<<<< HEAD
 
+        /// <summary>
+        /// Gets the annotation path.
+        /// </summary>
         public string Path => annotation.Path;
 
-        /// <inheritdoc />
-=======
+        /// <summary>
         /// Gets the start line of the annotation.
         /// </summary>
->>>>>>> 3ae3c1b4
         public int StartLine => annotation.StartLine;
 
         /// <summary>
@@ -49,22 +49,34 @@
         /// </summary>
         public CheckAnnotationLevel AnnotationLevel => annotation.AnnotationLevel;
 
-        /// <inheritdoc />
+        /// <summary>
+        /// Gets the name of the check suite.
+        /// </summary>
         public string CheckSuiteName => checkSuite.ApplicationName;
 
-        /// <inheritdoc />
+        /// <summary>
+        /// Gets the name of the check run.
+        /// </summary>
         public string CheckRunName => checkRun.Name;
 
-        /// <inheritdoc />
+        /// <summary>
+        /// Gets the annotation title.
+        /// </summary>
         public string Title => annotation.Title;
 
-        /// <inheritdoc />
+        /// <summary>
+        /// Gets the annotation message.
+        /// </summary>
         public string Message => annotation.Message;
 
-        /// <inheritdoc />
+        /// <summary>
+        /// Gets the sha the check run was created on.
+        /// </summary>
         public string HeadSha => checkSuite.HeadSha;
 
-        /// <inheritdoc />
+        /// <summary>
+        /// Gets the a descriptor for the line(s) reported.
+        /// </summary>
         public string LineDescription => $"{StartLine}:{EndLine}";
     }
 }