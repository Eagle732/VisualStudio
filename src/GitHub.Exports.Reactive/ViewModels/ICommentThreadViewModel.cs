﻿using System;
<<<<<<< HEAD
using System.Collections.Generic;
using System.Collections.ObjectModel;
using System.Reactive;
=======
using System.Threading.Tasks;
>>>>>>> f89c55b4
using ReactiveUI;

namespace GitHub.ViewModels
{
    /// <summary>
    /// A comment thread.
    /// </summary>
    public interface ICommentThreadViewModel : IViewModel
    {
        /// <summary>
        /// Gets the comments in the thread.
        /// </summary>
        IReadOnlyReactiveList<ICommentViewModel> Comments { get; }

        /// <summary>
        /// Gets the current user under whos account new comments will be created.
        /// </summary>
        IActorViewModel CurrentUser { get; }

        /// <summary>
        /// Called by a comment in the thread to post itself as a new comment to the API.
        /// </summary>
        Task PostComment(string body);

        /// <summary>
        /// Called by a comment in the thread to post itself as an edit to a comment to the API.
        /// </summary>
        Task EditComment(string id, string body);

        /// <summary>
        /// Called by a comment in the thread to delete the comment on the API.
        /// </summary>
<<<<<<< HEAD
        ReactiveCommand<Tuple<int, int>, Unit> DeleteComment { get; }

        /// <summary>
        /// Gets the annotations displayed.
        /// </summary>
        IReadOnlyList<IInlineAnnotationViewModel> Annotations { get; }
=======
        Task DeleteComment(int pullRequestId, int commentId);
>>>>>>> f89c55b4
    }
}<|MERGE_RESOLUTION|>--- conflicted
+++ resolved
@@ -1,11 +1,6 @@
 ﻿using System;
-<<<<<<< HEAD
 using System.Collections.Generic;
-using System.Collections.ObjectModel;
-using System.Reactive;
-=======
 using System.Threading.Tasks;
->>>>>>> f89c55b4
 using ReactiveUI;
 
 namespace GitHub.ViewModels
@@ -38,15 +33,11 @@
         /// <summary>
         /// Called by a comment in the thread to delete the comment on the API.
         /// </summary>
-<<<<<<< HEAD
-        ReactiveCommand<Tuple<int, int>, Unit> DeleteComment { get; }
+        Task DeleteComment(int pullRequestId, int commentId);
 
         /// <summary>
         /// Gets the annotations displayed.
         /// </summary>
         IReadOnlyList<IInlineAnnotationViewModel> Annotations { get; }
-=======
-        Task DeleteComment(int pullRequestId, int commentId);
->>>>>>> f89c55b4
     }
 }