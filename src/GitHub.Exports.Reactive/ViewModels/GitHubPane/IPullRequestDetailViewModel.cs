﻿using System;
using System.Collections.Generic;
using System.Reactive;
using System.Threading.Tasks;
using GitHub.Models;
using GitHub.Services;
using ReactiveUI;
using ReactiveUI.Legacy;

namespace GitHub.ViewModels.GitHubPane
{
    /// <summary>
    /// Holds immutable state relating to the <see cref="IPullRequestDetailViewModel.Checkout"/> command.
    /// </summary>
    public interface IPullRequestCheckoutState
    {
        /// <summary>
        /// Gets the message to display on the checkout button.
        /// </summary>
        string Caption { get; }

        /// <summary>
        /// Gets a value indicating whether checkout is available.
        /// </summary>
        bool IsEnabled { get; }

        /// <summary>
        /// Gets the message to display as the checkout button's tooltip.
        /// </summary>
        string ToolTip { get; }
    }

    /// <summary>
    /// Holds immutable state relating to the <see cref="IPullRequestDetailViewModel.Pull"/> and
    /// <see cref="IPullRequestDetailViewModel.Push"/> commands.
    /// </summary>
    public interface IPullRequestUpdateState
    {
        /// <summary>
        /// Gets the number of commits that the current branch is ahead of the PR branch.
        /// </summary>
        int CommitsAhead { get; }

        /// <summary>
        /// Gets the number of commits that the current branch is behind the PR branch.
        /// </summary>
        int CommitsBehind { get; }

        /// <summary>
        /// Gets a value indicating whether the current branch is up to date.
        /// </summary>
        bool UpToDate { get; }

        /// <summary>
        /// Gets the message to display when a pull cannot be carried out.
        /// </summary>
        string PullToolTip { get; }

        /// <summary>
        /// Gets the message to display when a push cannot be carried out.
        /// </summary>
        string PushToolTip { get; }
    }

    /// <summary>
    /// A view model which displays the details of a pull request.
    /// </summary>
    public interface IPullRequestDetailViewModel : IPanePageViewModel, IOpenInBrowser
    {
        /// <summary>
        /// Gets the underlying pull request model.
        /// </summary>
        PullRequestDetailModel Model { get; }

        /// <summary>
        /// Gets the session for the pull request.
        /// </summary>
        IPullRequestSession Session { get; }

        /// <summary>
        /// Gets the local repository.
        /// </summary>
        LocalRepositoryModel LocalRepository { get; }

        /// <summary>
        /// Gets the owner of the remote repository that contains the pull request.
        /// </summary>
        /// <remarks>
        /// The remote repository may be different from the local repository if the local
        /// repository is a fork and the user is viewing pull requests from the parent repository.
        /// </remarks>
        string RemoteRepositoryOwner { get; }

        /// <summary>
        /// Gets the Pull Request number.
        /// </summary>
        int Number { get; }

        /// <summary>
        /// Gets the Pull Request author.
        /// </summary>
        IActorViewModel Author { get; }

        /// <summary>
        /// Gets a string describing how to display the pull request's source branch.
        /// </summary>
        string SourceBranchDisplayName { get; }

        /// <summary>
        /// Gets a string describing how to display the pull request's target branch.
        /// </summary>
        string TargetBranchDisplayName { get; }

        /// <summary>
        /// Gets a value indicating whether the pull request branch is checked out.
        /// </summary>
        bool IsCheckedOut { get; }

        /// <summary>
        /// Gets a value indicating whether the pull request comes from a fork.
        /// </summary>
        bool IsFromFork { get; }

        /// <summary>
        /// Gets the pull request body.
        /// </summary>
        string Body { get; }

        /// <summary>
        /// Gets the latest pull request review for each user.
        /// </summary>
        IReadOnlyList<IPullRequestReviewSummaryViewModel> Reviews { get; }

        /// <summary>
        /// Gets the pull request's changed files.
        /// </summary>
        IPullRequestFilesViewModel Files { get; }

        /// <summary>
        /// Gets the state associated with the <see cref="Checkout"/> command.
        /// </summary>
        IPullRequestCheckoutState CheckoutState { get; }

        /// <summary>
        /// Gets the state associated with the <see cref="Pull"/> and <see cref="Push"/> commands.
        /// </summary>
        IPullRequestUpdateState UpdateState { get; }

        /// <summary>
        /// Gets the error message to be displayed below the checkout button.
        /// </summary>
        string OperationError { get; }

        /// <summary>
        /// Gets a command that checks out the pull request locally.
        /// </summary>
        ReactiveCommand<Unit, Unit> Checkout { get; }

        /// <summary>
        /// Gets a command that pulls changes to the current branch.
        /// </summary>
        ReactiveCommand<Unit, Unit> Pull { get; }

        /// <summary>
        /// Gets a command that pushes changes from the current branch.
        /// </summary>
        ReactiveCommand<Unit, Unit> Push { get; }

        /// <summary>
        /// Sync submodules for PR branch.
        /// </summary>
        ReactiveCommand<Unit, Unit> SyncSubmodules { get; }

        /// <summary>
        /// Gets a command that opens the pull request on GitHub.
        /// </summary>
        ReactiveCommand<Unit, Unit> OpenOnGitHub { get; }

        /// <summary>
        /// Gets a command that navigates to a pull request review.
        /// </summary>
        ReactiveCommand<IPullRequestReviewSummaryViewModel, Unit> ShowReview { get; }

        /// <summary>
<<<<<<< HEAD
        /// Gets the latest pull request OtherChecks & Statuses
=======
        /// Gets a command that navigates to a pull request's check run annotation list.
        /// </summary>
        ReactiveCommand<IPullRequestCheckViewModel, Unit> ShowAnnotations { get; }

        /// <summary>
        /// Gets the latest pull request checks & statuses.
>>>>>>> 6234c8a1
        /// </summary>
        IReadOnlyList<IPullRequestCheckViewModel> Checks { get; }

        /// <summary>
        /// Initializes the view model.
        /// </summary>
        /// <param name="localRepository">The local repository.</param>
        /// <param name="connection">The connection to the repository host.</param>
        /// <param name="owner">The pull request's repository owner.</param>
        /// <param name="repo">The pull request's repository name.</param>
        /// <param name="number">The pull request number.</param>
        Task InitializeAsync(
            LocalRepositoryModel localRepository,
            IConnection connection,
            string owner,
            string repo,
            int number);

        /// <summary>
        /// Gets the full path to a file in the working directory.
        /// </summary>
        /// <param name="file">The file.</param>
        /// <returns>The full path to the file in the working directory.</returns>
        string GetLocalFilePath(IPullRequestFileNode file);
    }
}<|MERGE_RESOLUTION|>--- conflicted
+++ resolved
@@ -182,16 +182,12 @@
         ReactiveCommand<IPullRequestReviewSummaryViewModel, Unit> ShowReview { get; }
 
         /// <summary>
-<<<<<<< HEAD
-        /// Gets the latest pull request OtherChecks & Statuses
-=======
         /// Gets a command that navigates to a pull request's check run annotation list.
         /// </summary>
         ReactiveCommand<IPullRequestCheckViewModel, Unit> ShowAnnotations { get; }
 
         /// <summary>
         /// Gets the latest pull request checks & statuses.
->>>>>>> 6234c8a1
         /// </summary>
         IReadOnlyList<IPullRequestCheckViewModel> Checks { get; }
 
