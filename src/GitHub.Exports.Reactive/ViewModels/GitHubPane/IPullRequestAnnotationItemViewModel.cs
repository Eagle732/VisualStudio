﻿using System.Reactive;
using GitHub.Models;
using ReactiveUI;

namespace GitHub.ViewModels.GitHubPane
{
    /// <summary>
    /// The viewmodel for a single annotation item in a list
    /// </summary>
    public interface IPullRequestAnnotationItemViewModel
    {
        /// <summary>
        /// Gets the annotation model.
        /// </summary>
        CheckRunAnnotationModel Annotation { get; }

        /// <summary>
        /// Gets a formatted descriptor of the line(s) the annotation is about.
        /// </summary>
        string LineDescription { get; }
<<<<<<< HEAD
        bool IsFileInPullRequest { get; }
        ReactiveCommand<Unit> OpenAnnotation { get; }
=======

        /// <summary>
        /// Gets or sets a flag to control the expanded state.
        /// </summary>
        bool IsExpanded { get; set; }
>>>>>>> 7f8a0f50
    }
}<|MERGE_RESOLUTION|>--- conflicted
+++ resolved
@@ -18,15 +18,13 @@
         /// Gets a formatted descriptor of the line(s) the annotation is about.
         /// </summary>
         string LineDescription { get; }
-<<<<<<< HEAD
-        bool IsFileInPullRequest { get; }
-        ReactiveCommand<Unit> OpenAnnotation { get; }
-=======
 
         /// <summary>
         /// Gets or sets a flag to control the expanded state.
         /// </summary>
         bool IsExpanded { get; set; }
->>>>>>> 7f8a0f50
+
+        bool IsFileInPullRequest { get; }
+        ReactiveCommand<Unit> OpenAnnotation { get; }
     }
 }