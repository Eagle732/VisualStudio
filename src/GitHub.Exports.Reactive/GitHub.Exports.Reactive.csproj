--- conflicted
+++ resolved
@@ -15,7 +15,6 @@
   </ItemGroup>
 
   <ItemGroup>
-<<<<<<< HEAD
     <Compile Include="Caches\AccountCacheItem.cs" />
     <Compile Include="Collections\ITrackingCollection.cs" />
     <Compile Include="Collections\TrackingCollection.cs" />
@@ -114,7 +113,6 @@
     <None Include="packages.config">
       <SubType>Designer</SubType>
     </None>
-=======
     <ProjectReference Include="..\..\submodules\akavache\Akavache\Akavache_Net45.csproj" />
     <ProjectReference Include="..\..\submodules\reactiveui\ReactiveUI\ReactiveUI_Net45.csproj" />
     <ProjectReference Include="..\..\submodules\splat\Splat\Splat-Net45.csproj" />
@@ -123,7 +121,6 @@
     <ProjectReference Include="..\GitHub.Extensions.Reactive\GitHub.Extensions.Reactive.csproj" />
     <ProjectReference Include="..\GitHub.Extensions\GitHub.Extensions.csproj" />
     <ProjectReference Include="..\GitHub.Logging\GitHub.Logging.csproj" />
->>>>>>> 4eef5b33
   </ItemGroup>
 
   <ItemGroup>
