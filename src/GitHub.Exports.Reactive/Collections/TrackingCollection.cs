#if !DISABLE_REACTIVEUI
using GitHub.VisualStudio.Helpers;
using ReactiveUI;
#else
using System.Windows.Threading;
#endif
using System;
using System.Collections.Concurrent;
using System.Collections.Generic;
using System.Collections.ObjectModel;
using System.Diagnostics;
using System.Reactive;
using System.Reactive.Concurrency;
using System.Reactive.Disposables;
using System.Reactive.Linq;
using System.Reactive.Subjects;
using System.Threading;
using System.Linq;
using System.Collections.Specialized;
using System.ComponentModel;
using GitHub.Extensions;

namespace GitHub.Collections
{
    public static class TrackingCollection
    {
        public static TrackingCollection<T> Create<T>(IObservable<T> source,
            Func<T, T, int> comparer = null,
            Func<T, int, IList<T>, bool> filter = null,
            Func<T, T, int> newer = null,
            IScheduler scheduler = null)
            where T : class, ICopyable<T>
        {
            return new TrackingCollection<T>(source, comparer, filter, newer, scheduler);
        }

        public static ObservableCollection<T> CreateListenerCollectionAndRun<T>(IObservable<T> source,
            IList<T> stickieItemsOnTop = null,
            Func<T, T, int> comparer = null,
            Action<T> onNext = null)
            where T : class, ICopyable<T>
        {
            var col = Create(source, comparer);
            var ret = col.CreateListenerCollection(stickieItemsOnTop);
            col.Subscribe(onNext ?? (_ => {}), () => {});
            return ret;
        }

        public static ObservableCollection<T> CreateListenerCollection<T>(this ITrackingCollection<T> tcol,
            IList<T> stickieItemsOnTop = null)
            where T : class, ICopyable<T>
        {
            if (stickieItemsOnTop == null)
            {
                stickieItemsOnTop = new T[0];
            }

            var col = new ObservableCollection<T>(stickieItemsOnTop.Concat(tcol));
            tcol.CollectionChanged += (_, e) => UpdateStickieItems(col, e, stickieItemsOnTop);
            return col;
        }

        /// <summary>
        /// Creates an observable collection that tracks an <see cref="ITrackingCollection{T}"/>
        /// and adds a sticky item to the top of the collection when a related selection is null.
        /// </summary>
        /// <typeparam name="T">The type of items in the collection.</typeparam>
        /// <param name="tcol">The source tracking collection</param>
        /// <param name="stickieItemOnTop">The sticky item to add to the top of the collection.</param>
        /// <param name="selection">
        /// The current selection. If null or equal to the sticky item then the sticky item will be
        /// added to the collection.
        /// </param>
        /// <returns>An <see cref="ObservableCollection{T}"/>.</returns>
        public static ObservableCollection<T> CreateListenerCollection<T>(this ITrackingCollection<T> tcol,
            T stickieItemOnTop,
            IObservable<T> selection)
            where T : class, ICopyable<T>
        {
            Guard.ArgumentNotNull(stickieItemOnTop, nameof(stickieItemOnTop));
            Guard.ArgumentNotNull(selection, nameof(selection));

            var stickieItems = new[] { stickieItemOnTop };
            var result = new ObservableCollection<T>(tcol);
            var hasSelection = false;

            tcol.CollectionChanged += (_, e) =>
            {
                UpdateStickieItems(result, e, hasSelection ? stickieItems : null);
            };

            selection.Subscribe(x =>
            {
                hasSelection = x != null && !object.Equals(x, stickieItemOnTop);
                var hasStickie = result.FirstOrDefault() == stickieItemOnTop;

                if (hasSelection && !hasStickie)
                {
                    result.Insert(0, stickieItemOnTop);
                }
                else if (!hasSelection && hasStickie)
                {
                    result.Remove(stickieItemOnTop);
                }
            });

            return result;
        }

        static void UpdateStickieItems<T>(
            ObservableCollection<T> col,
            NotifyCollectionChangedEventArgs e,
            IList<T> stickieItemsOnTop)
        {
            var offset = 0;
            if (stickieItemsOnTop != null)
            {
                if (object.Equals(col.FirstOrDefault(), stickieItemsOnTop.FirstOrDefault()))
                    offset = stickieItemsOnTop.Count;
            }

            if (e.Action == System.Collections.Specialized.NotifyCollectionChangedAction.Move)
            {
                for (int i = 0, oldIdx = e.OldStartingIndex, newIdx = e.NewStartingIndex;
                    i < e.OldItems.Count; i++, oldIdx++, newIdx++)
                {
                    col.Move(oldIdx + offset, newIdx + offset);
                }
            }
            else if (e.Action == System.Collections.Specialized.NotifyCollectionChangedAction.Add)
            {
                foreach (T item in e.NewItems)
                    col.Add(item);
            }
            else if (e.Action == System.Collections.Specialized.NotifyCollectionChangedAction.Remove)
            {
                foreach (T item in e.OldItems)
                    col.Remove(item);
            }
            else if (e.Action == System.Collections.Specialized.NotifyCollectionChangedAction.Replace)
            {
                for (int i = 0, idx = e.OldStartingIndex; i < e.OldItems.Count; i++, idx++)
                    col[idx + offset] = (T)e.NewItems[i];
            }
            else if (e.Action == System.Collections.Specialized.NotifyCollectionChangedAction.Reset)
            {
                col.Clear();
                if (stickieItemsOnTop != null)
                {
                    foreach (var item in stickieItemsOnTop)
                        col.Add(item);
                }
            }
        }
    }

    /// <summary>
    /// TrackingCollection is a specialization of ObservableCollection that gets items from
    /// an observable sequence and updates its contents in such a way that two updates to
    /// the same object (as defined by an Equals call) will result in one object on
    /// the list being updated (as opposed to having two different instances of the object
    /// added to the list).
    /// It is always sorted, either via the supplied comparer or using the default comparer
    /// for T
    /// </summary>
    /// <typeparam name="T"></typeparam>
    public class TrackingCollection<T> : ObservableCollection<T>, ITrackingCollection<T>, IReadOnlyObservableCollection<T>, IDisposable
        where T : class, ICopyable<T>
    {
        enum TheAction
        {
            None,
            Move,
            Add,
            Insert,
            Remove,
            Ignore,
            End
        }

        bool isChanging;

        Func<T, T, int> comparer;
        Func<T, int, IList<T>, bool> filter;
        Func<T, T, int> newer; // comparer to check whether the item being processed is newer than the existing one

        IObservable<T> source;
        IConnectableObservable<T> dataPump;
        IConnectableObservable<Unit> cachePump;
        ConcurrentQueue<ActionData> cache;
        Queue<ActionData> processingQueue;

        ReplaySubject<Unit> signalHaveData;
        ReplaySubject<Unit> signalNeedData;
        ReplaySubject<ActionData> dataListener;

        bool resetting = false;

        readonly CompositeDisposable disposables = new CompositeDisposable();
        readonly CompositeDisposable pumpDisposables = new CompositeDisposable();

        readonly IScheduler scheduler;
        readonly List<T> original = new List<T>();
#if DEBUG
        public IList<T> DebugInternalList => original;
#endif

        // lookup optimizations
        // for speeding up IndexOf in the unfiltered list
        readonly Dictionary<T, int> sortedIndexCache = new Dictionary<T, int>();

        // for speeding up IndexOf in the filtered list
        readonly Dictionary<T, int> filteredIndexCache = new Dictionary<T, int>();

        bool originalSourceIsCompleted;
<<<<<<< HEAD
        bool signaledOriginalSourceCompletion;
=======
>>>>>>> e948cca8
        bool sourceHasData;
        ReplaySubject<Unit> originalSourceCompleted;
        public IObservable<Unit> OriginalCompleted => originalSourceCompleted;

        TimeSpan requestedDelay;
        readonly TimeSpan fuzziness;

        public TimeSpan ProcessingDelay
        {
            get { return requestedDelay; }
            set { requestedDelay = value; }
        }

        /// <summary>
        /// Returns the number of elements that the collection contains
        /// regardless of filtering
        /// </summary>
        public int UnfilteredCount => original.Count;

        bool ManualProcessing => cache.IsEmpty && originalSourceIsCompleted;

        public TrackingCollection(Func<T, T, int> comparer = null, Func<T, int, IList<T>, bool> filter = null,
            Func<T, T, int> newer = null, IScheduler scheduler = null)
        {
            cache = new ConcurrentQueue<ActionData>();
            processingQueue = new Queue<ActionData>();
            ProcessingDelay = TimeSpan.FromMilliseconds(10);
            fuzziness = TimeSpan.FromMilliseconds(1);

#if DISABLE_REACTIVEUI
            this.scheduler = GetScheduler(scheduler);
#else
            this.scheduler = scheduler ?? RxApp.MainThreadScheduler;
#endif
            this.comparer = comparer ?? Comparer<T>.Default.Compare;
            this.filter = filter;
            this.newer = newer;
        }

        public TrackingCollection(IObservable<T> source,
            Func<T, T, int> comparer = null,
            Func<T, int, IList<T>, bool> filter = null,
            Func<T, T, int> newer = null,
            IScheduler scheduler = null)
            : this(comparer, filter, newer, scheduler)
        {
            Listen(source);
        }

        /// <summary>
        /// Sets up an observable as source for the collection.
        /// </summary>
        /// <param name="obs"></param>
        /// <returns>An observable that will return all the items that are
        /// fed via the original observer, for further processing by user code
        /// if desired</returns>
        public IObservable<T> Listen(IObservable<T> obs)
        {
            if (disposed)
                throw new ObjectDisposedException("TrackingCollection");

            Reset();

            // ManualResetEvent uses the realtime clock for accurate <50ms delays
            var waitHandle = new ManualResetEventSlim();

            // empty the source observable as fast as possible
            // to the cache queue, and signal that data is available
            // for processing
            dataPump = obs
                .Catch<T, Exception>(ex =>
                {
                    originalSourceCompleted.OnError(ex);
                    return Observable.Throw<T>(ex);
                })
                .Do(data =>
                {
                    sourceHasData = true;
                    cache.Enqueue(new ActionData(data));
                    signalHaveData.OnNext(Unit.Default);
                })
                .Finally(() =>
                {
                    if (disposed)
                        return;

                    originalSourceIsCompleted = true;
                    if (!sourceHasData)
                    {
<<<<<<< HEAD
                        var end = new ActionData(TheAction.End, null);
                        dataListener.OnNext(end);
=======
                        originalSourceCompleted.OnNext(Unit.Default);
                        originalSourceCompleted.OnCompleted();
                    }
                    else
                    {
                        cache.Enqueue(new ActionData(TheAction.End, null));
                        signalHaveData.OnNext(Unit.Default);
>>>>>>> e948cca8
                    }
                })
                .Publish();

            // when both signalHaveData and signalNeedData produce a value, dataListener gets a value
            // this will empty the queue of items that have been cached in regular intervals according
            // to the requested delay
            cachePump = signalHaveData
                .Zip(signalNeedData, (a, b) => Unit.Default)
                .ObserveOn(TaskPoolScheduler.Default)
                .TimeInterval()
                .Select(interval =>
                {
                    var delay = CalculateProcessingDelay(interval);
                    waitHandle.Wait(delay);
                    var data = GetFromQueue();
                    if (!data.Equals(ActionData.Default))
                    {
<<<<<<< HEAD
                        processingQueue.Enqueue(data);
=======
>>>>>>> e948cca8
                        dataListener.OnNext(data);
                    }
                    return Unit.Default;
                })
                .Publish();

            source = dataListener
                .Where(data => data.Item != null || data.TheAction == TheAction.End)
                .ObserveOn(scheduler)
                .Select(data =>
                {
                    if (data.TheAction == TheAction.End)
                        return data;

                    data = ProcessItem(data, original);

                    // if we're removing an item that doesn't exist, ignore it
                    if (data.TheAction == TheAction.Remove && data.OldPosition < 0)
                        return ActionData.Default;

                    data = SortedNone(data);
                    data = SortedAdd(data);
                    data = SortedInsert(data);
                    data = SortedMove(data);
                    data = SortedRemove(data);
                    data = CheckFilter(data);
                    data = FilteredAdd(data);
                    data = CalculateIndexes(data);
                    data = FilteredNone(data);
                    data = FilteredInsert(data);
                    data = FilteredMove(data);
                    data = FilteredRemove(data);
                    return data;
                })
                .Do(data =>
                {
<<<<<<< HEAD
                    // only objects coming from the original observable go into this queue
                    if (processingQueue.Count > 0)
                        processingQueue.Dequeue();
                    if (ManualProcessing && processingQueue.Count == 0)
                    {
                        // if we've finished processing we need to raise the Completed event on
                        // the originalSourceCompleted subject, but we want to do this only
                        // after listeners have received the last item, so set a flag and
                        // insert a fake object in the queue so it triggers the Completed
                        // event on the next processing loop
                        if (!signaledOriginalSourceCompletion)
                        {
                            if (data.TheAction != TheAction.End)
                            {
                                var end = new ActionData(TheAction.End, null);
                                dataListener.OnNext(end);
                            }
                            else
                            {
                                signaledOriginalSourceCompletion = true;
                                originalSourceCompleted.OnNext(Unit.Default);
                                originalSourceCompleted.OnCompleted();
                            }
                        }
=======
                    if (data.TheAction == TheAction.End)
                    {
                        originalSourceCompleted.OnNext(Unit.Default);
                        originalSourceCompleted.OnCompleted();
>>>>>>> e948cca8
                    }

                    if (!ManualProcessing)
                        signalNeedData.OnNext(Unit.Default);
                })
                .Where(data => data.Item != null)
                .Select(data => data.Item)
                .Publish()
                .RefCount();

            return source;
        }

        /// <summary>
        /// Set a new comparer for the existing data. This will cause the
        /// collection to be resorted and refiltered.
        /// </summary>
        /// <param name="theComparer">The comparer method for sorting, or null if not sorting</param>
        public Func<T, T, int> Comparer
        {
            get
            {
                return comparer;
            }
            set
            {
                if (disposed)
                    throw new ObjectDisposedException("TrackingCollection");
                SetAndRecalculateSort(value);
                Filter = filter;
            }
        }

        /// <summary>
        /// Set a new filter. This will cause the collection to be filtered
        /// </summary>
        /// <param name="theFilter">The new filter, or null to not have any filtering</param>
        public Func<T, int, IList<T>, bool> Filter
        {
            get
            {
                return filter;
            }
            set
            {
                if (disposed)
                    throw new ObjectDisposedException("TrackingCollection");
                SetAndRecalculateFilter(value);
            }
        }

        /// <summary>
        /// Set a comparer that determines whether the item being processed is newer than the same
        /// item seen before. This is to prevent stale items from overriding newer items when data
        /// is coming simultaneously from cache and from live data. Use a timestamp-like comparison
        /// for best results
        /// </summary>
        /// <param name="theComparer">The comparer method for sorting, or null if not sorting</param>
        public Func<T, T, int> NewerComparer
        {
            get
            {
                return newer;
            }
            set
            {
                if (disposed)
                    throw new ObjectDisposedException("TrackingCollection");
                newer = value;
            }
        }

        public IDisposable Subscribe()
        {
            if (source == null)
                throw new InvalidOperationException("No source observable has been set. Call Listen or pass an observable to the constructor");
            if (disposed)
                throw new ObjectDisposedException("TrackingCollection");
            pumpDisposables.Add(source.Subscribe());
            StartQueue();
            return this;
        }

        public IDisposable Subscribe(Action<T> onNext, Action onCompleted)
        {
            if (source == null)
                throw new InvalidOperationException("No source observable has been set. Call Listen or pass an observable to the constructor");
            if (disposed)
                throw new ObjectDisposedException("TrackingCollection");
            pumpDisposables.Add(source.Subscribe(onNext, onCompleted));
            StartQueue();
            return this;
        }

        public void AddItem(T item)
        {
            if (source == null)
                throw new InvalidOperationException("No source observable has been set. Call Listen or pass an observable to the constructor");
            if (disposed)
                throw new ObjectDisposedException("TrackingCollection");

            if (ManualProcessing)
                dataListener.OnNext(new ActionData(item));
            else
            {
                cache.Enqueue(new ActionData(item));
                signalHaveData.OnNext(Unit.Default);
            }
        }

        public void RemoveItem(T item)
        {
            if (source == null)
                throw new InvalidOperationException("No source observable has been set. Call Listen or pass an observable to the constructor");
            if (disposed)
                throw new ObjectDisposedException("TrackingCollection");

            if (ManualProcessing)
                dataListener.OnNext(new ActionData(TheAction.Remove, item));
            else
            {
                cache.Enqueue(new ActionData(TheAction.Remove, item));
                signalHaveData.OnNext(Unit.Default);
            }
        }

        void SetAndRecalculateSort(Func<T, T, int> theComparer)
        {
            comparer = theComparer ?? Comparer<T>.Default.Compare;
            RecalculateSort(original, 0, original.Count);
        }

        void RecalculateSort(List<T> list, int start, int end)
        {
            sortedIndexCache.Clear();
            list.Sort(start, end, new LambdaComparer<T>(comparer));
        }

        void SetAndRecalculateFilter(Func<T, int, IList<T>, bool> newFilter)
        {
            ClearItems();
            filter = newFilter;
            RecalculateFilter(original, 0, 0, original.Count, true);
        }

        #region Source pipeline processing

        int StartQueue()
        {
            pumpDisposables.Add(cachePump.Connect());
            pumpDisposables.Add(dataPump.Connect());
            signalNeedData.OnNext(Unit.Default);
            return 0;
        }

        ActionData GetFromQueue()
        {
            try
            {
                ActionData d = ActionData.Default;
                if (cache?.TryDequeue(out d) ?? false)
                    return d;
            }
            catch { }
            return ActionData.Default;
        }

        ActionData ProcessItem(ActionData data, List<T> list)
        {
            ActionData ret;
            T item = data.Item;

            var idx = GetIndexUnfiltered(item);

            if (data.TheAction == TheAction.Remove)
                return new ActionData(TheAction.Remove, original, item, null, idx, idx);

            if (idx >= 0)
            {
                var old = list[idx];
                if (newer != null)
                {
                    // the object is not "newer" than the one we have, ignore it
                    if (newer(item, old) >= 0)
                        return new ActionData(TheAction.Ignore, list, item, null, idx, idx);
                }

                var comparison = comparer(item, old);

                // no sorting to be done, just replacing the element in-place
                if (comparison == 0)
                    ret = new ActionData(TheAction.None, list, item, null, idx, idx);
                else
                    // element has moved, save the original object, because we want to update its contents and move it
                    // but not overwrite the instance.
                    ret = new ActionData(TheAction.Move, list, item, old, comparison, idx);
            }
            // the element doesn't exist yet
            // figure out whether we're larger than the last element or smaller than the first or
            // if we have to place the new item somewhere in the middle
            else if (list.Count > 0)
            {
                if (comparer(list[0], item) >= 0)
                    ret = new ActionData(TheAction.Insert, list, item, null, 0, -1);

                else if (comparer(list[list.Count - 1], item) <= 0)
                    ret = new ActionData(TheAction.Add, list, item, null, list.Count, -1);

                // this happens if the original observable is not sorted, or it's sorting order doesn't
                // match the comparer that has been set
                else
                {
                    idx = BinarySearch(list, item, comparer);
                    if (idx < 0)
                        idx = ~idx;
                    ret = new ActionData(TheAction.Insert, list, item, null, idx, -1);
                }
            }
            else
                ret = new ActionData(TheAction.Add, list, item, null, list.Count, -1);
            return ret;
        }

        ActionData SortedNone(ActionData data)
        {
            if (data.TheAction != TheAction.None)
                return data;
            data.List[data.OldPosition].CopyFrom(data.Item);
            return data;
        }

        ActionData SortedAdd(ActionData data)
        {
            if (data.TheAction != TheAction.Add)
                return data;
            data.List.Add(data.Item);
            RaiseUnfilteredCountPropertyChange();
            return data;
        }

        ActionData SortedInsert(ActionData data)
        {
            if (data.TheAction != TheAction.Insert)
                return data;
            data.List.Insert(data.Position, data.Item);
            UpdateIndexCache(data.Position, data.List.Count, data.List, sortedIndexCache);
            RaiseUnfilteredCountPropertyChange();
            return data;
        }
        ActionData SortedMove(ActionData data)
        {
            if (data.TheAction != TheAction.Move)
                return data;
            data.OldItem.CopyFrom(data.Item);
            var pos = FindNewPositionForItem(data.OldPosition, data.Position < 0, data.List, comparer, sortedIndexCache);
            // the old item is the one moving around
            return new ActionData(data, pos);
        }

        ActionData SortedRemove(ActionData data)
        {
            if (data.TheAction != TheAction.Remove)
                return data;

            // unfiltered list update
            sortedIndexCache.Remove(data.Item);
            UpdateIndexCache(data.List.Count - 1, data.OldPosition, data.List, sortedIndexCache);
            data.List.Remove(data.Item);
            RaiseUnfilteredCountPropertyChange();
            return data;
        }

        ActionData CheckFilter(ActionData data)
        {
            var isIncluded = true;
            if (data.TheAction == TheAction.Remove)
                isIncluded = false;
            else if (filter != null)
                isIncluded = filter(data.Item, data.Position, this);
            return new ActionData(data, isIncluded);
        }

        ActionData FilteredAdd(ActionData data)
        {
            if (data.TheAction != TheAction.Add)
                return data;

            if (data.IsIncluded)
                InternalAddItem(data.Item);
            return data;
        }

        ActionData CalculateIndexes(ActionData data)
        {
            var index = GetIndexFiltered(data.Item);
            var indexPivot = GetLiveListPivot(data.Position, data.List);
            return new ActionData(data, index, indexPivot);
        }

        ActionData FilteredNone(ActionData data)
        {
            if (data.TheAction != TheAction.None)
                return data;

            // nothing has changed as far as the live list is concerned
            if ((data.IsIncluded && data.Index >= 0) || !data.IsIncluded && data.Index < 0)
                return data;

            // wasn't on the live list, but it is now
            if (data.IsIncluded && data.Index < 0)
                InsertAndRecalculate(data.List, data.Item, data.IndexPivot, data.Position, false);

            // was on the live list, it's not anymore
            else
                RemoveAndRecalculate(data.List, data.Item, data.IndexPivot, data.Position);

            return data;
        }

        ActionData FilteredInsert(ActionData data)
        {
            if (data.TheAction != TheAction.Insert)
                return data;

            if (data.IsIncluded)
                InsertAndRecalculate(data.List, data.Item, data.IndexPivot, data.Position, false);

            // need to recalculate the filter because inserting an object (even if it's not itself visible)
            // can change visibility of other items after it
            else
                RecalculateFilter(data.List, data.IndexPivot, data.Position, data.List.Count);
            return data;
        }

        /// <summary>
        /// Checks if the object being moved affects the filtered list in any way and update
        /// the list accordingly
        /// </summary>
        /// <param name="data"></param>
        /// <returns></returns>
        ActionData FilteredMove(ActionData data)
        {
            if (data.TheAction != TheAction.Move)
                return data;

            var start = data.OldPosition < data.Position ? data.OldPosition : data.Position;
            var end = data.Position > data.OldPosition ? data.Position : data.OldPosition;

            // if there's no filter, the filtered list is equal to the unfiltered list, just move
            if (filter == null)
            {
                MoveAndRecalculate(data.List, data.Index, data.IndexPivot, start, end);
                return data;
            }

            var filteredListChanged = false;
            var startPosition = Int32.MaxValue;
            // check if the filtered list is affected indirectly by the move (eg., if the filter involves position of items,
            // moving an item outside the bounds of the filter can affect the items being currently shown/hidden)
            if (Count > 0)
            {
                startPosition = GetIndexUnfiltered(this[0]);
                var endPosition = GetIndexUnfiltered(this[Count - 1]);
                // true if the filtered list has been indirectly affected by this objects' move
                filteredListChanged = (!filter(this[0], startPosition, this) || !filter(this[Count - 1], endPosition, this));
            }

            // the move caused the object to not be visible in the live list anymore, so remove
            if (!data.IsIncluded && data.Index >= 0)
                RemoveAndRecalculate(data.List, data.Item, filteredListChanged ? 0 : (data.Position < data.OldPosition ? data.IndexPivot : data.Index), filteredListChanged ? startPosition : start);

            // the move caused the object to become visible in the live list, insert it
            // and recalculate all the other things on the live list from the start position
            else if (data.IsIncluded && data.Index < 0)
            {
                start = startPosition < start ? startPosition : start;
                InsertAndRecalculate(data.List, data.Item, data.IndexPivot, start, filteredListChanged);
            }

            // move the object and recalculate the filter between the bounds of the move
            else if (data.IsIncluded)
                MoveAndRecalculate(data.List, data.Index, data.IndexPivot, start, end);

            // recalculate the filter for every item, there's no way of telling what changed
            else if (filteredListChanged)
                RecalculateFilter(data.List, 0, 0, data.List.Count);

            return data;
        }

        /// <summary>
        /// Checks if the object being moved affects the filtered list in any way and update
        /// the list accordingly
        /// </summary>
        /// <param name="data"></param>
        /// <returns></returns>
        ActionData FilteredRemove(ActionData data)
        {
            if (data.TheAction != TheAction.Remove)
                return data;

            var filteredListChanged = false;
            var startPosition = Int32.MaxValue;
            // check if the filtered list is affected indirectly by the move (eg., if the filter involves position of items,
            // removing an item outside the bounds of the filter can affect the items being currently shown/hidden)
            if (filter != null && Count > 0)
            {
                startPosition = GetIndexUnfiltered(this[0]);
                var endPosition = GetIndexUnfiltered(this[Count - 1]);
                // true if the filtered list has been indirectly affected by this objects' removal
                filteredListChanged = (!filter(this[0], startPosition, this) || !filter(this[Count - 1], endPosition, this));
            }

            // remove the object if it was visible in the first place
            if (data.Index >= 0)
                RemoveAndRecalculate(data.List, data.Item, filteredListChanged ? 0 : data.IndexPivot, filteredListChanged ? startPosition : data.Position);

            // recalculate the filter for every item, there's no way of telling what changed
            else if (filteredListChanged)
                RecalculateFilter(data.List, 0, 0, data.List.Count);

            return data;
        }

        /// <summary>
        /// Compensate time between items by time taken in processing them
        /// so that the average time between an item being processed
        /// is +- the requested processing delay.
        /// </summary>
        TimeSpan CalculateProcessingDelay(TimeInterval<Unit> interval)
        {
            var delay = TimeSpan.Zero;
            if (requestedDelay > TimeSpan.Zero)
            {
                var time = interval.Interval;
                if (time > requestedDelay + fuzziness)
                    delay -= time - requestedDelay;
                else if (time < requestedDelay + fuzziness)
                    delay += requestedDelay - time;
                delay = delay < TimeSpan.Zero ? TimeSpan.Zero : delay;
            }

            return delay;
        }

        #endregion

        /// <summary>
        /// Insert an object into the live list at liveListCurrentIndex and recalculate
        /// positions for all objects from the position
        /// </summary>
        /// <param name="list">The unfiltered, sorted list of items</param>
        /// <param name="item"></param>
        /// <param name="index"></param>
        /// <param name="position">Index of the unfiltered, sorted list to start reevaluating the filtered list</param>
        /// <param name="rescanAll">Whether the whole filtered list needs to be reevaluated</param>
        void InsertAndRecalculate(IList<T> list, T item, int index, int position, bool rescanAll)
        {
            InternalInsertItem(item, index);
            if (rescanAll)
                index = 0; // reevaluate filter from the start of the filtered list
            else
            {
                // if the item in position is different from the item we're inserting,
                // that means that this insertion might require some filter reevaluation of items
                // before the one we're inserting. We need to figure out if the item in position
                // is in the filtered list, and if it is, then that's where we need to start
                // reevaluating the filter. If it isn't, then there's no need to reevaluate from
                // there
                var needToBacktrack = false;
                if (!Equals(item, list[position]))
                {
                    var idx = GetIndexFiltered(list[position]);
                    if (idx >= 0)
                    {
                        needToBacktrack = true;
                        index = idx;
                    }
                }

                if (!needToBacktrack)
                {
                    index++;
                    position++;
                }
            }
            RecalculateFilter(list, index, position, list.Count);
        }

        /// <summary>
        /// Remove an object from the live list at index and recalculate positions
        /// for all objects after that
        /// </summary>
        /// <param name="list">The unfiltered, sorted list of items</param>
        /// <param name="item"></param>
        /// <param name="index">The index in the live list</param>
        /// <param name="position">The position in the sorted, unfiltered list</param>
        void RemoveAndRecalculate(IList<T> list, T item, int index, int position)
        {
            InternalRemoveItem(item);
            RecalculateFilter(list, index, position, list.Count);
        }

        /// <summary>
        /// Move an object in the live list and recalculate positions
        /// for all objects between the bounds of the affected indexes
        /// </summary>
        /// <param name="list">The unfiltered, sorted list of items</param>
        /// <param name="from">Index in the live list where the object is</param>
        /// <param name="to">Index in the live list where the object is going to be</param>
        /// <param name="start">Index in the unfiltered, sorted list to start reevaluating the filter</param>
        /// <param name="end">Index in the unfiltered, sorted list to end reevaluating the filter</param>
        void MoveAndRecalculate(IList<T> list, int from, int to, int start, int end)
        {
            if (start > end)
                throw new ArgumentOutOfRangeException(nameof(start), "Start cannot be bigger than end, evaluation of the filter goes forward.");

            InternalMoveItem(from, to);
            RecalculateFilter(list, (from < to ? from : to), start, end);
        }

        /// <summary>
        /// Go through the list of objects and adjust their "visibility" in the live list
        /// (by removing/inserting as needed). 
        /// </summary>
        /// <param name="list">The unfiltered, sorted list of items</param>
        /// <param name="index">Index in the live list corresponding to the start index of the object list</param>
        /// <param name="start">Start index of the object list</param>
        /// <param name="end">End index of the object list</param>
        /// <param name="force">If there's no filter set, this method does nothing. Pass true to force a reevaluation
        /// of the whole list regardless of filter.</param>
        void RecalculateFilter(IList<T> list, int index, int start, int end, bool force = false)
        {
            if (filter == null && !force)
                return;

            for (int i = start; i < end; i++)
            {
                var item = list[i];
                var idx = GetIndexFiltered(item);
                var isIncluded = filter != null ? filter(item, i, this) : true;

                // element is included
                if (isIncluded)
                {
                    // element wasn't included before
                    if (idx < 0)
                    {
                        if (index == Count)
                            InternalAddItem(item);
                        else
                            InternalInsertItem(item, index);
                    }
                    index++;
                }
                // element is not included and was before
                else if (idx >= 0)
                    InternalRemoveItem(item);
            }
        }

        /// <summary>
        /// Get the index in the live list of an object at position.
        /// This will scan back to the beginning of the live list looking for
        /// the closest left neighbour and return the position after that.
        /// </summary>
        /// <param name="position">The index of an object in the unfiltered, sorted list that we want to map to the filtered live list</param>
        /// <param name="list">The unfiltered, sorted list of items</param>
        /// <returns></returns>
        int GetLiveListPivot(int position, IList<T> list)
        {
            var index = -1;
            if (position > 0)
            {
                for (int i = position - 1; i >= 0; i--)
                {
                    index = GetIndexFiltered(list[i]);
                    if (index >= 0)
                    {
                        // found an element to the left of what we want, so now we know the index where to start
                        // manipulating the list
                        index++;
                        break;
                    }
                }
            }

            // there was no element to the left of the one we want, start at the beginning of the live list
            if (index < 0)
                index = 0;
            return index;
        }

        /// <summary>
        /// Adds an item to the filtered list
        /// </summary>
        void InternalAddItem(T item)
        {
            isChanging = true;
            Add(item);
        }

        /// <summary>
        /// Inserts an item into the filtered list
        /// </summary>
        void InternalInsertItem(T item, int position)
        {
            isChanging = true;
            Insert(position, item);
        }

        protected override void InsertItem(int index, T item)
        {
#if DEBUG && !DISABLE_REACTIVEUI
            if (Splat.ModeDetector.InDesignMode() && !isChanging)
            {
                base.InsertItem(index, item);
                return;
            }
#endif

            if (!isChanging)
                throw new InvalidOperationException("Items cannot be manually inserted into the collection.");
            isChanging = false;

            filteredIndexCache.Add(item, index);
            UpdateIndexCache(index, Count, Items, filteredIndexCache);
            base.InsertItem(index, item);
        }

        /// <summary>
        /// Removes an item from the filtered list
        /// </summary>
        void InternalRemoveItem(T item)
        {
            int idx;
            // this only happens if the cache is lazy, which is not the case at this time
            if (!filteredIndexCache.TryGetValue(item, out idx))
            {
                Debug.Assert(false);
                return;
            }

            isChanging = true;
            RemoveItem(idx);
        }

        protected override void RemoveItem(int index)
        {
#if DEBUG && !DISABLE_REACTIVEUI
            if (Splat.ModeDetector.InDesignMode() && !isChanging)
            {
                base.RemoveItem(index);
                return;
            }
#endif

            if (!isChanging)
                throw new InvalidOperationException("Items cannot be removed from the collection except via RemoveItem(T).");
            isChanging = false;
            filteredIndexCache.Remove(this[index]);
            UpdateIndexCache(Count - 1, index, Items, filteredIndexCache);
            base.RemoveItem(index);
        }

        /// <summary>
        /// Moves an item in the filtered list
        /// </summary>
        void InternalMoveItem(int positionFrom, int positionTo)
        {
            isChanging = true;
            positionTo = positionFrom < positionTo ? positionTo - 1 : positionTo;
            Move(positionFrom, positionTo);
        }

        protected override void MoveItem(int oldIndex, int newIndex)
        {
#if DEBUG && !DISABLE_REACTIVEUI
            if (Splat.ModeDetector.InDesignMode() && !isChanging)
            {
                base.MoveItem(oldIndex, newIndex);
                return;
            }
#endif

            if (!isChanging)
                throw new InvalidOperationException("Items cannot be manually moved in the collection.");
            isChanging = false;

            if (oldIndex != newIndex)
            {
                UpdateIndexCache(newIndex, oldIndex, Items, filteredIndexCache);
                filteredIndexCache[this[oldIndex]] = newIndex;
            }
            base.MoveItem(oldIndex, newIndex);
        }

        protected override void ClearItems()
        {
            filteredIndexCache.Clear();
            base.ClearItems();
        }

        /// <summary>
        /// The filtered list always has a cache filled up with
        /// all the items that are visible.
        /// </summary>
        int GetIndexFiltered(T item)
        {
            int idx;
            if (filteredIndexCache.TryGetValue(item, out idx))
                return idx;
            return -1;
        }

        /// <summary>
        /// The unfiltered has a lazy cache that gets filled
        /// up when something is looked up.
        /// </summary>
        /// <param name="item"></param>
        /// <returns></returns>
        int GetIndexUnfiltered(T item)
        {
            int ret;
            if (!sortedIndexCache.TryGetValue(item, out ret))
            {
                ret = original.IndexOf(item);
                if (ret >= 0)
                    sortedIndexCache.Add(original[ret], ret);

            }
            return ret;
        }

        /// <summary>
        /// When items get moved/inserted/deleted, update the indexes in the cache.
        /// If start &lt; end, we're inserting an item and want to shift all the indexes
        /// between start and end to the right (+1)
        /// If start &gt; end, we're removing an item and want to shift all
        /// indexes to the left (-1).
        /// </summary>
        static void UpdateIndexCache(int start, int end, IList<T> list, Dictionary<T, int> indexCache)
        {
            var change = end < start ? -1 : 1;
            for (int i = start; i != end; i += change)
                if (indexCache.ContainsKey(list[i]))
                    indexCache[list[i]] += change;
        }

        static int FindNewPositionForItem(int idx, bool lower, IList<T> list, Func<T, T, int> comparer, Dictionary<T, int> indexCache)
        {
            var i = idx;
            if (lower) // replacing element has lower sorting order, find the correct spot towards the beginning
                for (var pos = i - 1; i > 0 && comparer(list[i], list[pos]) < 0; i--, pos--)
                {
                    Swap(list, i, pos);
                    SwapIndex(list, i, 1, indexCache);
                }

            else // replacing element has higher sorting order, find the correct spot towards the end
                for (var pos = i + 1; i < list.Count - 1 && comparer(list[i], list[pos]) > 0; i++, pos++)
                {
                    Swap(list, i, pos);
                    SwapIndex(list, i, -1, indexCache);
                }
            indexCache[list[i]] = i;
            return i;
        }

        /// <summary>
        /// Swap two elements
        /// </summary>
        static void Swap(IList<T> list, int left, int right)
        {
            var l = list[left];
            list[left] = list[right];
            list[right] = l;
        }

        static void SwapIndex(IList<T> list, int pos, int change, Dictionary<T, int> cache)
        {
            if (cache.ContainsKey(list[pos]))
                cache[list[pos]] += change;
        }

        static int BinarySearch(List<T> list, T item, Func<T, T, int> comparer)
        {
            return list.BinarySearch(item, new LambdaComparer<T>(comparer));
        }

#if DISABLE_REACTIVEUI
        static IScheduler GetScheduler(IScheduler scheduler)
        {
            Dispatcher d = null;
            if (scheduler == null)
                d = Dispatcher.FromThread(Thread.CurrentThread);
            return scheduler ?? (d != null ? new DispatcherScheduler(d) : null as IScheduler) ?? CurrentThreadScheduler.Instance;
        }
#endif
        void RaiseUnfilteredCountPropertyChange()
        {
            OnPropertyChanged(new PropertyChangedEventArgs(nameof(UnfilteredCount)));
        }

        void Reset()
        {
            if (resetting)
                return;

            resetting = true;

            pumpDisposables.Clear();
            disposables.Clear();
            originalSourceIsCompleted = false;
<<<<<<< HEAD
            signaledOriginalSourceCompletion = false;
=======
>>>>>>> e948cca8
            sourceHasData = false;
            cache = new ConcurrentQueue<ActionData>();
            processingQueue = new Queue<ActionData>();
            dataListener = new ReplaySubject<ActionData>();
            disposables.Add(dataListener);
            signalHaveData = new ReplaySubject<Unit>();
            disposables.Add(signalHaveData);
            signalNeedData = new ReplaySubject<Unit>();
            disposables.Add(signalNeedData);
            originalSourceCompleted = new ReplaySubject<Unit>();

            resetting = false;
        }

        bool disposed = false;
        public bool Disposed => disposed;

        void Dispose(bool disposing)
        {
            if (disposing)
            {
                if (!disposed)
                {
                    disposed = true;
                    pumpDisposables.Dispose();
                    disposables.Dispose();
                    cache = null;
                }
            }
        }

        public void Dispose()
        {
            Dispose(true);
            GC.SuppressFinalize(this);
        }

        struct ActionData
        {
            public static readonly ActionData Default = new ActionData(null);

            readonly public TheAction TheAction;
            readonly public int Position;
            readonly public int OldPosition;
            readonly public int Index;
            readonly public int IndexPivot;
            readonly public bool IsIncluded;
            readonly public T Item;
            readonly public T OldItem;
            readonly public List<T> List;

            public ActionData(ActionData other, int index, int indexPivot)
                : this(other.TheAction, other.List,
                      other.Item, other.OldItem,
                      other.Position, other.OldPosition,
                      index, indexPivot,
                      other.IsIncluded)
            {
            }

            public ActionData(ActionData other, int position)
                : this(other.TheAction, other.List,
                      other.Item, other.OldItem,
                      position, other.OldPosition,
                      other.Index, other.IndexPivot,
                      other.IsIncluded)
            {
            }

            public ActionData(ActionData other, bool isIncluded)
                : this(other.TheAction, other.List,
                      other.Item, other.OldItem,
                      other.Position, other.OldPosition,
                      other.Index, other.IndexPivot,
                      isIncluded)
            {
            }

            public ActionData(TheAction action, List<T> list, T item, T oldItem, int position, int oldPosition)
                : this(action, list,
                      item, oldItem,
                      position, oldPosition,
                      -1, -1, false)
            {
            }

            public ActionData(T item)
                : this(TheAction.None, item)
            {
            }

            public ActionData(TheAction action, T item)
                : this(action, null,
                        item, null,
                        -1, -1,
                        -1, -1, false)
            {
            }

            public ActionData(TheAction action, List<T> list, T item, T oldItem, int position, int oldPosition, int index, int indexPivot, bool isIncluded)
            {
                TheAction = action;
                Item = item;
                OldItem = oldItem;
                Position = position;
                OldPosition = oldPosition;
                List = list;
                Index = index;
                IndexPivot = indexPivot;
                IsIncluded = isIncluded;
            }
        }
    }
}<|MERGE_RESOLUTION|>--- conflicted
+++ resolved
@@ -188,7 +188,6 @@
         IConnectableObservable<T> dataPump;
         IConnectableObservable<Unit> cachePump;
         ConcurrentQueue<ActionData> cache;
-        Queue<ActionData> processingQueue;
 
         ReplaySubject<Unit> signalHaveData;
         ReplaySubject<Unit> signalNeedData;
@@ -213,10 +212,6 @@
         readonly Dictionary<T, int> filteredIndexCache = new Dictionary<T, int>();
 
         bool originalSourceIsCompleted;
-<<<<<<< HEAD
-        bool signaledOriginalSourceCompletion;
-=======
->>>>>>> e948cca8
         bool sourceHasData;
         ReplaySubject<Unit> originalSourceCompleted;
         public IObservable<Unit> OriginalCompleted => originalSourceCompleted;
@@ -242,7 +237,6 @@
             Func<T, T, int> newer = null, IScheduler scheduler = null)
         {
             cache = new ConcurrentQueue<ActionData>();
-            processingQueue = new Queue<ActionData>();
             ProcessingDelay = TimeSpan.FromMilliseconds(10);
             fuzziness = TimeSpan.FromMilliseconds(1);
 
@@ -306,10 +300,6 @@
                     originalSourceIsCompleted = true;
                     if (!sourceHasData)
                     {
-<<<<<<< HEAD
-                        var end = new ActionData(TheAction.End, null);
-                        dataListener.OnNext(end);
-=======
                         originalSourceCompleted.OnNext(Unit.Default);
                         originalSourceCompleted.OnCompleted();
                     }
@@ -317,7 +307,6 @@
                     {
                         cache.Enqueue(new ActionData(TheAction.End, null));
                         signalHaveData.OnNext(Unit.Default);
->>>>>>> e948cca8
                     }
                 })
                 .Publish();
@@ -336,10 +325,6 @@
                     var data = GetFromQueue();
                     if (!data.Equals(ActionData.Default))
                     {
-<<<<<<< HEAD
-                        processingQueue.Enqueue(data);
-=======
->>>>>>> e948cca8
                         dataListener.OnNext(data);
                     }
                     return Unit.Default;
@@ -376,37 +361,10 @@
                 })
                 .Do(data =>
                 {
-<<<<<<< HEAD
-                    // only objects coming from the original observable go into this queue
-                    if (processingQueue.Count > 0)
-                        processingQueue.Dequeue();
-                    if (ManualProcessing && processingQueue.Count == 0)
-                    {
-                        // if we've finished processing we need to raise the Completed event on
-                        // the originalSourceCompleted subject, but we want to do this only
-                        // after listeners have received the last item, so set a flag and
-                        // insert a fake object in the queue so it triggers the Completed
-                        // event on the next processing loop
-                        if (!signaledOriginalSourceCompletion)
-                        {
-                            if (data.TheAction != TheAction.End)
-                            {
-                                var end = new ActionData(TheAction.End, null);
-                                dataListener.OnNext(end);
-                            }
-                            else
-                            {
-                                signaledOriginalSourceCompletion = true;
-                                originalSourceCompleted.OnNext(Unit.Default);
-                                originalSourceCompleted.OnCompleted();
-                            }
-                        }
-=======
                     if (data.TheAction == TheAction.End)
                     {
                         originalSourceCompleted.OnNext(Unit.Default);
                         originalSourceCompleted.OnCompleted();
->>>>>>> e948cca8
                     }
 
                     if (!ManualProcessing)
@@ -1221,13 +1179,8 @@
             pumpDisposables.Clear();
             disposables.Clear();
             originalSourceIsCompleted = false;
-<<<<<<< HEAD
-            signaledOriginalSourceCompletion = false;
-=======
->>>>>>> e948cca8
             sourceHasData = false;
             cache = new ConcurrentQueue<ActionData>();
-            processingQueue = new Queue<ActionData>();
             dataListener = new ReplaySubject<ActionData>();
             disposables.Add(dataListener);
             signalHaveData = new ReplaySubject<Unit>();
