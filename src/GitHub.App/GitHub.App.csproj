﻿<Project Sdk="Microsoft.NET.Sdk">
  <PropertyGroup>
    <TargetFramework>net461</TargetFramework>
  </PropertyGroup>

  <Import Project="$(SolutionDir)\src\common\signing.props" />

  <ItemGroup>
    <Reference Include="System.ComponentModel.Composition" />
    <Reference Include="System.Net.Http" />
    <Reference Include="System.Web" />
    <Reference Include="System.Windows.Forms" />
    <Reference Include="System.Xaml" />
    <Reference Include="PresentationCore" />
    <Reference Include="PresentationFramework" />
    <Reference Include="WindowsBase" />
  </ItemGroup>

  <ItemGroup>
<<<<<<< HEAD
    <Compile Include="Collections\IVirtualizingListSource.cs" />
    <Compile Include="Collections\SequentialListSource.cs" />
    <Compile Include="Collections\VirtualizingList.cs" />
    <Compile Include="Collections\VirtualizingListCollectionView.cs" />
    <Compile Include="Commands\UsageTrackingCommand.cs" />
    <Compile Include="Factories\ViewViewModelFactory.cs" />
    <Compile Include="Factories\ModelServiceFactory.cs" />
    <Compile Include="Models\PullRequestDetailArgument.cs" />
    <Compile Include="Models\PullRequestModel.cs" />
    <Compile Include="SampleData\ActorViewModelDesigner.cs" />
    <Compile Include="SampleData\ForkRepositoryExecuteViewModelDesigner.cs" />
    <Compile Include="SampleData\ForkRepositorySelectViewModelDesigner.cs" />
    <Compile Include="SampleData\GitServiceDesigner.cs" />
    <Compile Include="SampleData\ForkRepositorySwitchViewModelDesigner.cs" />
    <Compile Include="SampleData\PullRequestAnnotationsViewModelDesigner.cs" />
    <Compile Include="SampleData\PullRequestFilesViewModelDesigner.cs" />
    <Compile Include="SampleData\PullRequestListItemViewModelDesigner.cs" />
    <Compile Include="SampleData\PullRequestReviewAuthoringViewModelDesigner.cs" />
    <Compile Include="SampleData\PullRequestReviewFileCommentViewModelDesigner.cs" />
    <Compile Include="SampleData\PullRequestReviewViewModelDesigner.cs" />
    <Compile Include="SampleData\PullRequestUserReviewsViewModelDesigner.cs" />
    <Compile Include="SampleData\UserFilterViewModelDesigner.cs" />
    <Compile Include="Services\EnterpriseCapabilitiesService.cs" />
    <Compile Include="Services\FromGraphQlExtensions.cs" />
    <Compile Include="Services\GitHubContextService.cs" />
    <Compile Include="Services\GlobalConnection.cs" />
    <Compile Include="Services\RepositoryForkService.cs" />
    <Compile Include="Services\RepositoryService.cs" />
    <Compile Include="ViewModels\ActorViewModel.cs" />
    <Compile Include="ViewModels\Dialog\ForkRepositoryExecuteViewModel.cs" />
    <Compile Include="ViewModels\Dialog\ForkRepositorySwitchViewModel.cs" />
    <Compile Include="ViewModels\Dialog\ForkRepositoryViewModel.cs" />
    <Compile Include="ViewModels\Dialog\ForkRepositorySelectViewModel.cs" />
    <Compile Include="Services\PullRequestEditorService.cs" />
    <Compile Include="Services\TeamExplorerContext.cs" />
    <Compile Include="Services\OAuthCallbackListener.cs" />
    <Compile Include="Services\TextViewCommandDispatcher.cs" />
    <Compile Include="ViewModels\Dialog\GistCreationViewModel.cs" />
    <Compile Include="ViewModels\Dialog\GitHubDialogWindowViewModel.cs" />
    <Compile Include="ViewModels\Dialog\LoginCredentialsViewModel.cs" />
    <Compile Include="ViewModels\Dialog\LoginTabViewModel.cs" />
    <Compile Include="ViewModels\Dialog\LoginToGitHubForEnterpriseViewModel.cs" />
    <Compile Include="ViewModels\Dialog\LoginToGitHubViewModel.cs" />
    <Compile Include="ViewModels\Dialog\LoginViewModel.cs" />
    <Compile Include="ViewModels\Dialog\Login2FaViewModel.cs" />
    <Compile Include="ViewModels\Dialog\RepositoryCloneViewModel.cs" />
    <Compile Include="ViewModels\Dialog\RepositoryCreationViewModel.cs" />
    <Compile Include="ViewModels\Dialog\PagedDialogViewModelBase.cs" />
    <Compile Include="ViewModels\Dialog\RepositoryRecloneViewModel.cs" />
    <Compile Include="ViewModels\GitHubPane\PullRequestAnnotationItemViewModel.cs" />
    <Compile Include="ViewModels\GitHubPane\IssueListViewModelBase.cs" />
    <Compile Include="ViewModels\GitHubPane\LoggedOutViewModel.cs" />
    <Compile Include="ViewModels\GitHubPane\NavigationViewModel.cs" />
    <Compile Include="ViewModels\GitHubPane\GitHubPaneViewModel.cs" />
    <Compile Include="SampleData\PullRequestCheckViewModelDesigner.cs" />
    <Compile Include="ViewModels\GitHubPane\PullRequestAnnotationsViewModel.cs" />
    <Compile Include="ViewModels\GitHubPane\LoginFailedViewModel.cs" />
    <Compile Include="ViewModels\GitHubPane\PullRequestFilesViewModel.cs" />
    <Compile Include="ViewModels\GitHubPane\PullRequestListItemViewModel.cs" />
    <Compile Include="ViewModels\GitHubPane\PullRequestListViewModel.cs" />
    <Compile Include="ViewModels\GitHubPane\PanePageViewModelBase.cs" />
    <Compile Include="ViewModels\GitHubPane\PullRequestDetailViewModel.cs" />
    <Compile Include="ViewModels\GitHubPane\PullRequestCreationViewModel.cs" />
    <Compile Include="ViewModels\GitHubPane\NotAGitHubRepositoryViewModel.cs" />
    <Compile Include="ViewModels\GitHubPane\NotAGitRepositoryViewModel.cs" />
    <Compile Include="ViewModels\GitHubPane\PullRequestReviewAuthoringViewModel.cs" />
    <Compile Include="ViewModels\GitHubPane\PullRequestReviewCommentViewModel.cs" />
    <Compile Include="ViewModels\GitHubPane\PullRequestCheckViewModel.cs" />
    <Compile Include="ViewModels\GitHubPane\PullRequestReviewSummaryViewModel.cs" />
    <Compile Include="ViewModels\GitHubPane\PullRequestReviewViewModel.cs" />
    <Compile Include="ViewModels\GitHubPane\PullRequestUserReviewsViewModel.cs" />
    <Compile Include="ViewModels\RepositoryFormViewModel.cs" />
    <Compile Include="ViewModels\TeamExplorer\RepositoryPublishViewModel.cs" />
    <Compile Include="Caches\CacheIndex.cs" />
    <Compile Include="Caches\CacheItem.cs" />
    <Compile Include="Caches\ImageCache.cs" />
    <Compile Include="Extensions\AkavacheExtensions.cs" />
    <Compile Include="Extensions\EnvironmentExtensions.cs" />
    <Compile Include="GlobalSuppressions.cs" />
    <Compile Include="Resources.Designer.cs">
      <AutoGen>True</AutoGen>
      <DesignTime>True</DesignTime>
=======
    <Resource Include="Images\*.png" />

    <Compile Update="Resources.Designer.cs">
>>>>>>> 4eef5b33
      <DependentUpon>Resources.resx</DependentUpon>
      <DesignTime>True</DesignTime>
      <AutoGen>True</AutoGen>
    </Compile>

    <EmbeddedResource Update="Resources.resx">
      <Generator>PublicResXFileCodeGenerator</Generator>
      <LastGenOutput>Resources.Designer.cs</LastGenOutput>
    </EmbeddedResource>
  </ItemGroup>
  
  <ItemGroup>
    <ProjectReference Include="..\..\submodules\akavache\Akavache.Sqlite3\Akavache.Sqlite3.csproj" />
    <ProjectReference Include="..\..\submodules\akavache\Akavache\Akavache_Net45.csproj" />
    <ProjectReference Include="..\..\submodules\octokit.net\Octokit.Reactive\Octokit.Reactive.csproj" />
    <ProjectReference Include="..\..\submodules\octokit.net\Octokit\Octokit.csproj" />
    <ProjectReference Include="..\..\submodules\reactiveui\ReactiveUI\ReactiveUI_Net45.csproj" />
    <ProjectReference Include="..\..\submodules\splat\Splat\Splat-Net45.csproj" />
    <ProjectReference Include="..\CredentialManagement\CredentialManagement.csproj" />
    <ProjectReference Include="..\GitHub.Api\GitHub.Api.csproj" />
    <ProjectReference Include="..\GitHub.Exports.Reactive\GitHub.Exports.Reactive.csproj" />
    <ProjectReference Include="..\GitHub.Exports\GitHub.Exports.csproj" />
    <ProjectReference Include="..\GitHub.Extensions.Reactive\GitHub.Extensions.Reactive.csproj" />
    <ProjectReference Include="..\GitHub.Extensions\GitHub.Extensions.csproj" />
    <ProjectReference Include="..\GitHub.Logging\GitHub.Logging.csproj" />
    <ProjectReference Include="..\GitHub.Services.Vssdk\GitHub.Services.Vssdk.csproj" />
    <ProjectReference Include="..\GitHub.UI.Reactive\GitHub.UI.Reactive.csproj" />
  </ItemGroup>

  <ItemGroup>
    <PackageReference Include="EnvDTE" Version="8.0.1" />
    <PackageReference Include="LibGit2Sharp" Version="0.23.1" />
    <PackageReference Include="LibGit2Sharp.NativeBinaries" Version="1.0.164" />
    <PackageReference Include="Microsoft.CodeAnalysis.FxCopAnalyzers" Version="2.6.1" />
    <PackageReference Include="Microsoft.VisualStudio.ComponentModelHost" Version="14.0.25424" />
    <PackageReference Include="Microsoft.VisualStudio.Editor" Version="14.3.25407" />
    <PackageReference Include="Microsoft.VisualStudio.SDK.EmbedInteropTypes" Version="15.0.17" />
    <PackageReference Include="Microsoft.VisualStudio.Shell.14.0" Version="14.3.25407" />
    <PackageReference Include="Newtonsoft.Json" Version="10.0.3" />
    <PackageReference Include="Octokit.GraphQL" Version="0.1.1-beta" />
    <PackageReference Include="Rothko" Version="0.0.3-ghfvs" />
    <PackageReference Include="Rx-Main" Version="2.2.5-custom" targetFramework="net45" />
    <PackageReference Include="Serilog" Version="2.5.0" />
    <PackageReference Include="SerilogAnalyzer" Version="0.12.0.0" />
    <PackageReference Include="SQLitePCL.raw_basic" Version="0.7.3.0-vs2012" targetFramework="net45" />
    <PackageReference Include="Stateless" Version="2.5.56.0" targetFramework="net45" />
  </ItemGroup>
</Project><|MERGE_RESOLUTION|>--- conflicted
+++ resolved
@@ -17,7 +17,6 @@
   </ItemGroup>
 
   <ItemGroup>
-<<<<<<< HEAD
     <Compile Include="Collections\IVirtualizingListSource.cs" />
     <Compile Include="Collections\SequentialListSource.cs" />
     <Compile Include="Collections\VirtualizingList.cs" />
@@ -100,11 +99,9 @@
     <Compile Include="Resources.Designer.cs">
       <AutoGen>True</AutoGen>
       <DesignTime>True</DesignTime>
-=======
     <Resource Include="Images\*.png" />
 
     <Compile Update="Resources.Designer.cs">
->>>>>>> 4eef5b33
       <DependentUpon>Resources.resx</DependentUpon>
       <DesignTime>True</DesignTime>
       <AutoGen>True</AutoGen>
