using System.Collections.Generic;
using System.Diagnostics.CodeAnalysis;
using System.Reactive;
using System.Threading.Tasks;
using GitHub.App.ViewModels.GitHubPane;
using GitHub.Models;
using GitHub.ViewModels.GitHubPane;
using ReactiveUI;
using ReactiveUI.Legacy;

namespace GitHub.SampleData
{
    [ExcludeFromCodeCoverage]
    public sealed class PullRequestAnnotationsViewModelDesigner : PanePageViewModelBase, IPullRequestAnnotationsViewModel
    {
        public ILocalRepositoryModel LocalRepository { get; set; }
        public string RemoteRepositoryOwner { get; set; }
        public int PullRequestNumber { get; set; } = 123;
        public string CheckRunId { get; set; }
        public ReactiveCommand<Unit, Unit> NavigateToPullRequest { get; }
        public string PullRequestTitle { get; } = "Fixing stuff in this PR";
        public string CheckSuiteName { get; } = "Awesome Check Suite";
        public IReadOnlyDictionary<string, IReadOnlyList<IPullRequestAnnotationItemViewModel>> AnnotationsDictionary { get; }
            = new Dictionary<string, IReadOnlyList<IPullRequestAnnotationItemViewModel>>
            {
                {
                    "asdf/asdf.cs",
                    new IPullRequestAnnotationItemViewModel[] 
                    {
                        new PullRequestAnnotationItemViewModelDesigner
                        {
                            Annotation = new CheckRunAnnotationModel
                            {
                                AnnotationLevel = CheckAnnotationLevel.Warning,
                                StartLine = 3,
                                EndLine = 4,
                                Path = "asdf/asdf.cs",
                                Message = "; is expected",
                                Title = "CS 12345"
                            },
                            IsExpanded = true,
                            IsFileInPullRequest = true
                        },
                        new PullRequestAnnotationItemViewModelDesigner
                        {
                            Annotation = new CheckRunAnnotationModel
                            {
<<<<<<< HEAD
                                AnnotationLevel = CheckAnnotationLevel.Error,
=======
                                AnnotationLevel = CheckAnnotationLevel.Failure,
>>>>>>> b09aabaf
                                StartLine = 3,
                                EndLine = 4,
                                Path = "asdf/asdf.cs",
                                Message = "; is expected",
                                Title = "CS 12345"
                            },
                            IsExpanded = true,
                            IsFileInPullRequest = true
                        },
                    }
                },
                {
                    "blah.cs",
                    new IPullRequestAnnotationItemViewModel[] 
                    {
                        new PullRequestAnnotationItemViewModelDesigner
                        {
                            Annotation = new CheckRunAnnotationModel
                            {
                                AnnotationLevel = CheckAnnotationLevel.Notice,
                                StartLine = 3,
                                EndLine = 4,
                                Path = "blah.cs",
                                Message = "; is expected",
                                Title = "CS 12345"
                            },
                            IsExpanded = true,
                        }
                    }
                },
            };

        public string CheckRunName { get; } = "Psuedo Check Run";

        public Task InitializeAsync(ILocalRepositoryModel localRepository, IConnection connection, string owner, string repo,
            int pullRequestNumber, string checkRunId)
        {
            return Task.CompletedTask;
        }
    }
}<|MERGE_RESOLUTION|>--- conflicted
+++ resolved
@@ -45,11 +45,7 @@
                         {
                             Annotation = new CheckRunAnnotationModel
                             {
-<<<<<<< HEAD
-                                AnnotationLevel = CheckAnnotationLevel.Error,
-=======
                                 AnnotationLevel = CheckAnnotationLevel.Failure,
->>>>>>> b09aabaf
                                 StartLine = 3,
                                 EndLine = 4,
                                 Path = "asdf/asdf.cs",
