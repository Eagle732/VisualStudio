--- conflicted
+++ resolved
@@ -91,9 +91,6 @@
 
             IsBusy = false;
             var error = userError as TwoFactorRequiredUserError;
-<<<<<<< HEAD
-            Log.Assert(error != null, "The user error is '{0}' not a TwoFactorRequiredUserError", userError);
-=======
 
             if (error == null)
             {
@@ -104,7 +101,6 @@
                         userError));
             }
 
->>>>>>> 91e349dd
             InvalidAuthenticationCode = error.RetryFailed;
             IsAuthenticationCodeSent = false;
             TwoFactorType = error.TwoFactorType;
