﻿using System;
using System.Globalization;
using System.Collections.Generic;
using System.ComponentModel.Composition;
using System.IO;
using System.Linq;
using System.Reactive;
using System.Reactive.Linq;
using System.Reactive.Threading.Tasks;
using System.Threading.Tasks;
using GitHub.App;
using GitHub.Commands;
using GitHub.Extensions;
using GitHub.Factories;
using GitHub.Helpers;
using GitHub.Logging;
using GitHub.Models;
using GitHub.Services;
using LibGit2Sharp;
using ReactiveUI;
using ReactiveUI.Legacy;
using Serilog;
using static System.FormattableString;
using ReactiveCommand = ReactiveUI.ReactiveCommand;

namespace GitHub.ViewModels.GitHubPane
{
    /// <inheritdoc cref="IPullRequestDetailViewModel"/>
    [Export(typeof(IPullRequestDetailViewModel))]
    [PartCreationPolicy(CreationPolicy.NonShared)]
    public sealed class PullRequestDetailViewModel : PanePageViewModelBase, IPullRequestDetailViewModel
    {
        static readonly ILogger log = LogManager.ForContext<PullRequestDetailViewModel>();

        readonly IModelServiceFactory modelServiceFactory;
        readonly IPullRequestService pullRequestsService;
        readonly IPullRequestSessionManager sessionManager;
        readonly IUsageTracker usageTracker;
        readonly ITeamExplorerContext teamExplorerContext;
        readonly ISyncSubmodulesCommand syncSubmodulesCommand;
        readonly IViewViewModelFactory viewViewModelFactory;
        readonly IGitService gitService;
        IModelService modelService;
        PullRequestDetailModel model;
        IActorViewModel author;
        string sourceBranchDisplayName;
        string targetBranchDisplayName;
        string body;
        IReadOnlyList<IPullRequestReviewSummaryViewModel> reviews;
        IPullRequestCheckoutState checkoutState;
        IPullRequestUpdateState updateState;
        string operationError;
        bool isCheckedOut;
        bool isFromFork;
        bool isInCheckout;
        bool active;
        bool refreshOnActivate;
        Uri webUrl;
        IDisposable sessionSubscription;
        IReadOnlyList<IPullRequestCheckViewModel> checks;

        /// <summary>
        /// Initializes a new instance of the <see cref="PullRequestDetailViewModel"/> class.
        /// </summary>
        /// <param name="pullRequestsService">The pull requests service.</param>
        /// <param name="sessionManager">The pull request session manager.</param>
        /// <param name="modelServiceFactory">The model service factory</param>
        /// <param name="usageTracker">The usage tracker.</param>
        /// <param name="teamExplorerContext">The context for tracking repo changes</param>
        /// <param name="files">The view model which will display the changed files</param>
        /// <param name="syncSubmodulesCommand">A command that will be run when <see cref="SyncSubmodules"/> is executed</param>
        [ImportingConstructor]
        public PullRequestDetailViewModel(
            IPullRequestService pullRequestsService,
            IPullRequestSessionManager sessionManager,
            IModelServiceFactory modelServiceFactory,
            IUsageTracker usageTracker,
            ITeamExplorerContext teamExplorerContext,
            IPullRequestFilesViewModel files,
            ISyncSubmodulesCommand syncSubmodulesCommand,
            IViewViewModelFactory viewViewModelFactory,
            IGitService gitService)
        {
            Guard.ArgumentNotNull(pullRequestsService, nameof(pullRequestsService));
            Guard.ArgumentNotNull(sessionManager, nameof(sessionManager));
            Guard.ArgumentNotNull(modelServiceFactory, nameof(modelServiceFactory));
            Guard.ArgumentNotNull(usageTracker, nameof(usageTracker));
            Guard.ArgumentNotNull(teamExplorerContext, nameof(teamExplorerContext));
            Guard.ArgumentNotNull(syncSubmodulesCommand, nameof(syncSubmodulesCommand));
            Guard.ArgumentNotNull(viewViewModelFactory, nameof(viewViewModelFactory));
            Guard.ArgumentNotNull(gitService, nameof(gitService));

            this.pullRequestsService = pullRequestsService;
            this.sessionManager = sessionManager;
            this.modelServiceFactory = modelServiceFactory;
            this.usageTracker = usageTracker;
            this.teamExplorerContext = teamExplorerContext;
            this.syncSubmodulesCommand = syncSubmodulesCommand;
            this.viewViewModelFactory = viewViewModelFactory;
            this.gitService = gitService;
            Files = files;

            Checkout = ReactiveCommand.CreateFromObservable(
                DoCheckout,
                this.WhenAnyValue(x => x.CheckoutState)
                    .Cast<CheckoutCommandState>()
                    .Select(x => x != null && x.IsEnabled));
            Checkout.IsExecuting.Subscribe(x => isInCheckout = x);
            SubscribeOperationError(Checkout);

            Pull = ReactiveCommand.CreateFromObservable(
                DoPull,
                this.WhenAnyValue(x => x.UpdateState)
                    .Cast<UpdateCommandState>()
                    .Select(x => x != null && x.PullEnabled));
            SubscribeOperationError(Pull);

            Push = ReactiveCommand.CreateFromObservable(
                DoPush,
                this.WhenAnyValue(x => x.UpdateState)
                    .Cast<UpdateCommandState>()
                    .Select(x => x != null && x.PushEnabled));
            SubscribeOperationError(Push);

            SyncSubmodules = ReactiveCommand.CreateFromTask(
                DoSyncSubmodules,
                this.WhenAnyValue(x => x.UpdateState)
                    .Cast<UpdateCommandState>()
                    .Select(x => x != null && x.SyncSubmodulesEnabled));
            SyncSubmodules.Subscribe(_ => Refresh().ToObservable());
            SubscribeOperationError(SyncSubmodules);

            OpenOnGitHub = ReactiveCommand.Create(DoOpenDetailsUrl);
        
            ShowReview = ReactiveCommand.Create<IPullRequestReviewSummaryViewModel>(DoShowReview);

            ShowAnnotations = ReactiveCommand.Create<IPullRequestCheckViewModel>(DoShowAnnotations);
        }

        private void DoOpenDetailsUrl()
        {
            usageTracker.IncrementCounter(measuresModel => measuresModel.NumberOfPRDetailsOpenInGitHub).Forget();
        }

        /// <inheritdoc/>
        public PullRequestDetailModel Model
        {
            get { return model; }
            private set
            {
                // PullRequestModel overrides Equals such that two PRs with the same number are
                // considered equal. This was causing the Model not to be updated on refresh:
                // we need to use ReferenceEquals.
                if (!ReferenceEquals(model, value))
                {
                    this.RaisePropertyChanging(nameof(Model));
                    model = value;
                    this.RaisePropertyChanged(nameof(Model));
                }
            }
        }

<<<<<<< HEAD
        /// <inheritdoc/>
        public ILocalRepositoryModel LocalRepository { get; private set; }
=======
        /// <summary>
        /// Gets the local repository.
        /// </summary>
        public LocalRepositoryModel LocalRepository { get; private set; }
>>>>>>> 68a5bec0

        /// <inheritdoc/>
        public string RemoteRepositoryOwner { get; private set; }

        /// <inheritdoc/>
        public int Number { get; private set; }

        /// <inheritdoc/>
        public IActorViewModel Author
        {
            get { return author; }
            private set { this.RaiseAndSetIfChanged(ref author, value); }
        }

        /// <inheritdoc/>
        public IPullRequestSession Session { get; private set; }

        /// <inheritdoc/>
        public string SourceBranchDisplayName
        {
            get { return sourceBranchDisplayName; }
            private set { this.RaiseAndSetIfChanged(ref sourceBranchDisplayName, value); }
        }

        /// <inheritdoc/>
        public string TargetBranchDisplayName
        {
            get { return targetBranchDisplayName; }
            private set { this.RaiseAndSetIfChanged(ref targetBranchDisplayName, value); }
        }

        /// <inheritdoc/>
        public bool IsCheckedOut
        {
            get { return isCheckedOut; }
            private set { this.RaiseAndSetIfChanged(ref isCheckedOut, value); }
        }

        /// <inheritdoc/>
        public bool IsFromFork
        {
            get { return isFromFork; }
            private set { this.RaiseAndSetIfChanged(ref isFromFork, value); }
        }

        /// <inheritdoc/>
        public string Body
        {
            get { return body; }
            private set { this.RaiseAndSetIfChanged(ref body, value); }
        }

        /// <inheritdoc/>
        public IPullRequestCheckoutState CheckoutState
        {
            get { return checkoutState; }
            private set { this.RaiseAndSetIfChanged(ref checkoutState, value); }
        }

        /// <inheritdoc/>
        public IPullRequestUpdateState UpdateState
        {
            get { return updateState; }
            private set { this.RaiseAndSetIfChanged(ref updateState, value); }
        }

        /// <inheritdoc/>
        public string OperationError
        {
            get { return operationError; }
            private set { this.RaiseAndSetIfChanged(ref operationError, value); }
        }

        /// <inheritdoc/>
        public IReadOnlyList<IPullRequestReviewSummaryViewModel> Reviews
        {
            get { return reviews; }
            private set { this.RaiseAndSetIfChanged(ref reviews, value); }
        }

        /// <inheritdoc/>
        public IPullRequestFilesViewModel Files { get; }

        /// <summary>
        /// Gets the web URL for the pull request.
        /// </summary>
        public Uri WebUrl
        {
            get { return webUrl; }
            private set { this.RaiseAndSetIfChanged(ref webUrl, value); }
        }

        /// <inheritdoc/>
        public ReactiveCommand<Unit, Unit> Checkout { get; }

        /// <inheritdoc/>
        public ReactiveCommand<Unit, Unit> Pull { get; }

        /// <inheritdoc/>
        public ReactiveCommand<Unit, Unit> Push { get; }

        /// <inheritdoc/>
        public ReactiveCommand<Unit, Unit> SyncSubmodules { get; }

        /// <inheritdoc/>
        public ReactiveCommand<Unit, Unit> OpenOnGitHub { get; }

        /// <inheritdoc/>
        public ReactiveCommand<IPullRequestReviewSummaryViewModel, Unit> ShowReview { get; }

        /// <inheritdoc/>
        public ReactiveCommand<IPullRequestCheckViewModel, Unit> ShowAnnotations { get; }

        /// <inheritdoc/>
        public IReadOnlyList<IPullRequestCheckViewModel> Checks
        {
            get { return checks; }
            private set { this.RaiseAndSetIfChanged(ref checks, value); }
        }

        /// <inheritdoc/>
        public async Task InitializeAsync(
            LocalRepositoryModel localRepository,
            IConnection connection,
            string owner,
            string repo,
            int number)
        {
            IsLoading = true;

            try
            {
                if (!string.Equals(repo, localRepository.Name, StringComparison.OrdinalIgnoreCase))
                {
                    throw new NotSupportedException("Showing pull requests from other repositories not yet supported.");
                }

                LocalRepository = localRepository;
                RemoteRepositoryOwner = owner;
                Number = number;
                WebUrl = localRepository.CloneUrl.ToRepositoryUrl(owner).Append("pull/" + number);
                modelService = await modelServiceFactory.CreateAsync(connection);
                Session = await sessionManager.GetSession(owner, repo, number);
                await Load(Session.PullRequest);
                teamExplorerContext.StatusChanged += RefreshIfActive;
            }
            catch (Exception ex)
            {
                Error = ex;
            }
            finally
            {
                IsLoading = false;
            }
        }

        void RefreshIfActive(object sender, EventArgs e)
        {
            if (active)
            {
                Refresh().Forget();
            }
            else
            {
                refreshOnActivate = true;
            }
        }

        /// <summary>
        /// Loads the view model from octokit models.
        /// </summary>
        /// <param name="pullRequest">The pull request model.</param>
        public async Task Load(PullRequestDetailModel pullRequest)
        {
            try
            {
                var firstLoad = (Model == null);
                Model = pullRequest;
                Author = new ActorViewModel(pullRequest.Author);
                Title = Resources.PullRequestNavigationItemText + " #" + pullRequest.Number;

                IsBusy = true;
                IsFromFork = !pullRequestsService.IsPullRequestFromRepository(LocalRepository, pullRequest);
                SourceBranchDisplayName = GetBranchDisplayName(IsFromFork, pullRequest.HeadRepositoryOwner, pullRequest.HeadRefName);
                TargetBranchDisplayName = GetBranchDisplayName(IsFromFork, pullRequest.BaseRepositoryOwner, pullRequest.BaseRefName);
                Body = !string.IsNullOrWhiteSpace(pullRequest.Body) ? pullRequest.Body : Resources.NoDescriptionProvidedMarkdown;
                Reviews = PullRequestReviewSummaryViewModel.BuildByUser(Session.User, pullRequest).ToList();

                Checks = PullRequestCheckViewModel.Build(viewViewModelFactory, pullRequest)?.ToList();

                await Files.InitializeAsync(Session);

                var localBranches = await pullRequestsService.GetLocalBranches(LocalRepository, pullRequest).ToList();

                var currentBranch = gitService.GetBranch(LocalRepository);
                IsCheckedOut = localBranches.Contains(currentBranch);

                if (IsCheckedOut)
                {
                    var divergence = await pullRequestsService.CalculateHistoryDivergence(LocalRepository, Model.Number);
                    var pullEnabled = divergence.BehindBy > 0;
                    var pushEnabled = divergence.AheadBy > 0 && !pullEnabled;
                    string pullToolTip;
                    string pushToolTip;

                    if (pullEnabled)
                    {
                        pullToolTip = string.Format(
                            Resources.PullRequestDetailsPullToolTip,
                            IsFromFork ? Resources.Fork : Resources.Remote,
                            SourceBranchDisplayName);
                    }
                    else
                    {
                        pullToolTip = Resources.NoCommitsToPull;
                    }

                    if (pushEnabled)
                    {
                        pushToolTip = string.Format(
                            Resources.PullRequestDetailsPushToolTip,
                            IsFromFork ? Resources.Fork : Resources.Remote,
                            SourceBranchDisplayName);
                    }
                    else if (divergence.AheadBy == 0)
                    {
                        pushToolTip = Resources.NoCommitsToPush;
                    }
                    else
                    {
                        pushToolTip = Resources.MustPullBeforePush;
                    }

                    var submodulesToSync = await pullRequestsService.CountSubmodulesToSync(LocalRepository);
                    var syncSubmodulesToolTip = string.Format(Resources.SyncSubmodules, submodulesToSync);

                    UpdateState = new UpdateCommandState(divergence, pullEnabled, pushEnabled, pullToolTip, pushToolTip, syncSubmodulesToolTip, submodulesToSync);
                    CheckoutState = null;
                }
                else
                {
                    var caption = localBranches.Count > 0 ?
                        string.Format(Resources.PullRequestDetailsCheckout, localBranches.First().DisplayName) :
                        string.Format(Resources.PullRequestDetailsCheckoutTo, await pullRequestsService.GetDefaultLocalBranchName(LocalRepository, Model.Number, Model.Title));
                    var clean = await pullRequestsService.IsWorkingDirectoryClean(LocalRepository);
                    string disabled = null;

                    if (pullRequest.HeadRepositoryOwner == null)
                    {
                        disabled = Resources.SourceRepositoryNoLongerAvailable;
                    }
                    else if (!clean)
                    {
                        disabled = Resources.WorkingDirectoryHasUncommittedCHanges;
                    }

                    CheckoutState = new CheckoutCommandState(caption, disabled);
                    UpdateState = null;
                }

                sessionSubscription?.Dispose();
                sessionSubscription = Session.WhenAnyValue(x => x.HasPendingReview)
                    .Skip(1)
                    .Subscribe(x => Reviews = PullRequestReviewSummaryViewModel.BuildByUser(Session.User, Session.PullRequest).ToList());

                if (firstLoad)
                {
                    usageTracker.IncrementCounter(x => x.NumberOfPullRequestsOpened).Forget();
                }

                if (!isInCheckout)
                {
                    pullRequestsService.RemoveUnusedRemotes(LocalRepository).Subscribe(_ => { });
                }
            }
            finally
            {
                IsBusy = false;
            }
        }

        /// <summary>
        /// Refreshes the contents of the view model.
        /// </summary>
        public override async Task Refresh()
        {
            try
            {
                await ThreadingHelper.SwitchToMainThreadAsync();

                Error = null;
                OperationError = null;
                IsBusy = true;
                await Session.Refresh();
                await Load(Session.PullRequest);
            }
            catch (Exception ex)
            {
                log.Error(
                    ex,
                    "Error loading pull request {Owner}/{Repo}/{Number} from {Address}",
                    RemoteRepositoryOwner,
                    LocalRepository.Name,
                    Number,
                    modelService.ApiClient.HostAddress.Title);
                Error = ex;
                IsBusy = false;
            }
        }

        /// <inheritdoc/>
        public string GetLocalFilePath(IPullRequestFileNode file)
        {
            return Path.Combine(LocalRepository.LocalPath, file.RelativePath);
        }

        /// <inheritdoc/>
        public override void Activated()
        {
            active = true;

            if (refreshOnActivate)
            {
                Refresh().Forget();
                refreshOnActivate = false;
            }
        }

        /// <inheritdoc/>
        public override void Deactivated() => active = false;

        /// <inheritdoc/>
        protected override void Dispose(bool disposing)
        {
            base.Dispose(disposing);

            if (disposing)
            {
                teamExplorerContext.StatusChanged -= RefreshIfActive;
            }
        }

        void SubscribeOperationError(ReactiveCommand<Unit, Unit> command)
        {
            command.ThrownExceptions.Subscribe(x => OperationError = x.Message);
        }

        static string GetBranchDisplayName(bool isFromFork, string owner, string label)
        {
            if (owner != null)
            {
                return isFromFork ? owner + ':' + label : label;
            }
            else
            {
                return Resources.InvalidBranchName;
            }
        }

        IObservable<Unit> DoCheckout()
        {
            OperationError = null;

            return Observable.Defer(async () =>
            {
                var localBranches = await pullRequestsService.GetLocalBranches(LocalRepository, Model).ToList();

                if (localBranches.Count > 0)
                {
                    return pullRequestsService.SwitchToBranch(LocalRepository, Model);
                }
                else
                {
                    return pullRequestsService
                        .GetDefaultLocalBranchName(LocalRepository, Model.Number, Model.Title)
                        .SelectMany(x => pullRequestsService.Checkout(LocalRepository, Model, x));
                }
            }).Do(_ =>
            {
                if (IsFromFork)
                    usageTracker.IncrementCounter(x => x.NumberOfForkPullRequestsCheckedOut).Forget();
                else
                    usageTracker.IncrementCounter(x => x.NumberOfLocalPullRequestsCheckedOut).Forget();
            });
        }

        IObservable<Unit> DoPull()
        {
            OperationError = null;

            return pullRequestsService.Pull(LocalRepository)
                .Do(_ =>
                {
                    if (IsFromFork)
                        usageTracker.IncrementCounter(x => x.NumberOfForkPullRequestPulls).Forget();
                    else
                        usageTracker.IncrementCounter(x => x.NumberOfLocalPullRequestPulls).Forget();
                });
        }

        IObservable<Unit> DoPush()
        {
            OperationError = null;

            return pullRequestsService.Push(LocalRepository)
                .Do(_ =>
                {
                    if (IsFromFork)
                        usageTracker.IncrementCounter(x => x.NumberOfForkPullRequestPushes).Forget();
                    else
                        usageTracker.IncrementCounter(x => x.NumberOfLocalPullRequestPushes).Forget();
                });
        }

        async Task DoSyncSubmodules()
        {
            try
            {
                IsBusy = true;
                OperationError = null;
                usageTracker.IncrementCounter(x => x.NumberOfSyncSubmodules).Forget();

                var result = await syncSubmodulesCommand.SyncSubmodules();
                var complete = result.Item1;
                var summary = result.Item2;
                if (!complete)
                {
                    throw new ApplicationException(summary);
                }
            }
            finally
            {
                IsBusy = false;
            }
        }

        void DoShowReview(IPullRequestReviewSummaryViewModel review)
        {
            if (review.State == PullRequestReviewState.Pending)
            {
                NavigateTo(Invariant($"{RemoteRepositoryOwner}/{LocalRepository.Name}/pull/{Number}/review/new"));
            }
            else
            {
                NavigateTo(Invariant($"{RemoteRepositoryOwner}/{LocalRepository.Name}/pull/{Number}/reviews/{review.User.Login}"));
            }
        }

        void DoShowAnnotations(IPullRequestCheckViewModel checkView)
        {
            NavigateTo(Invariant($"{RemoteRepositoryOwner}/{LocalRepository.Name}/pull/{Number}/checkruns/{checkView.CheckRunId}"));
        }

        class CheckoutCommandState : IPullRequestCheckoutState
        {
            public CheckoutCommandState(string caption, string disabledMessage)
            {
                Caption = caption;
                IsEnabled = disabledMessage == null;
                ToolTip = disabledMessage ?? caption;
            }

            public string Caption { get; }
            public bool IsEnabled { get; }
            public string ToolTip { get; }
        }

        class UpdateCommandState : IPullRequestUpdateState
        {
            public UpdateCommandState(
                BranchTrackingDetails divergence,
                bool pullEnabled,
                bool pushEnabled,
                string pullToolTip,
                string pushToolTip,
                string syncSubmodulesToolTip,
                int submodulesToSync)
            {
                CommitsAhead = divergence.AheadBy ?? 0;
                CommitsBehind = divergence.BehindBy ?? 0;
                PushEnabled = pushEnabled;
                PullEnabled = pullEnabled;
                PullToolTip = pullToolTip;
                PushToolTip = pushToolTip;
                SyncSubmodulesToolTip = syncSubmodulesToolTip;
                SubmodulesToSync = submodulesToSync;
            }

            public int CommitsAhead { get; }
            public int CommitsBehind { get; }
            public bool UpToDate => CommitsAhead == 0 && CommitsBehind == 0 && !SyncSubmodulesEnabled;
            public bool PullEnabled { get; }
            public bool PushEnabled { get; }
            public bool SyncSubmodulesEnabled => SubmodulesToSync > 0;
            public string PullToolTip { get; }
            public string PushToolTip { get; }
            public string SyncSubmodulesToolTip { get; }
            public int SubmodulesToSync { get; }
        }
    }
}<|MERGE_RESOLUTION|>--- conflicted
+++ resolved
@@ -160,15 +160,8 @@
             }
         }
 
-<<<<<<< HEAD
-        /// <inheritdoc/>
-        public ILocalRepositoryModel LocalRepository { get; private set; }
-=======
-        /// <summary>
-        /// Gets the local repository.
-        /// </summary>
+        /// <inheritdoc/>
         public LocalRepositoryModel LocalRepository { get; private set; }
->>>>>>> 68a5bec0
 
         /// <inheritdoc/>
         public string RemoteRepositoryOwner { get; private set; }
