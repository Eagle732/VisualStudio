--- conflicted
+++ resolved
@@ -130,15 +130,9 @@
                 AnnotationsDictionary = checkSuiteRun.checkRun.Annotations
                     .GroupBy(annotation => annotation.Path)
                     .ToDictionary(
-<<<<<<< HEAD
                         group => group.Key,
                         group => (IReadOnlyList<IPullRequestAnnotationItemViewModel>) group
                             .Select(annotation => new PullRequestAnnotationItemViewModel(checkSuiteRun.checkSuite, checkSuiteRun.checkRun, annotation, session, pullRequestEditorService)));
-=======
-                        grouping => grouping.Key,
-                        grouping => (IReadOnlyList<IPullRequestAnnotationItemViewModel>) grouping
-                            .Select(annotation => new PullRequestAnnotationItemViewModel(annotation)));
->>>>>>> b09aabaf
             }
             finally
             {
