﻿using System.Linq;
using System.Reactive;
using System.Reactive.Linq;
using GitHub.Models;
using GitHub.Services;
using GitHub.ViewModels;
using GitHub.ViewModels.GitHubPane;
using ReactiveUI;

namespace GitHub.App.ViewModels.GitHubPane
{
    /// <inheritdoc cref="IPullRequestAnnotationItemViewModel"/>
    public class PullRequestAnnotationItemViewModel : ViewModelBase, IPullRequestAnnotationItemViewModel
    {
        readonly CheckSuiteModel checkSuite;
        readonly CheckRunModel checkRun;
        readonly IPullRequestSession session;
        readonly IPullRequestEditorService editorService;

        bool isExpanded;

<<<<<<< HEAD
        public PullRequestAnnotationItemViewModel(CheckSuiteModel checkSuite, 
            CheckRunModel checkRun,
            CheckRunAnnotationModel annotation,
            IPullRequestSession session,
            IPullRequestEditorService editorService)
=======
        /// <summary>
        /// Initializes the <see cref="PullRequestAnnotationItemViewModel"/>.
        /// </summary>
        /// <param name="annotation">The check run annotation model.</param>
        public PullRequestAnnotationItemViewModel(CheckRunAnnotationModel annotation)
>>>>>>> 7f8a0f50
        {
            this.checkSuite = checkSuite;
            this.checkRun = checkRun;
            this.session = session;
            this.editorService = editorService;
            this.Annotation = annotation;

            IsFileInPullRequest = session.PullRequest.ChangedFiles.Any(model => model.FileName == annotation.Path);

            OpenAnnotation = ReactiveCommand.CreateAsyncTask(Observable.Return(IsFileInPullRequest), async x =>
            {
                await editorService.OpenDiff(session, annotation.Path, checkSuite.HeadSha, annotation.EndLine - 1);
            });
        }

<<<<<<< HEAD
        public bool IsFileInPullRequest { get; }

        /// <summary>
        /// Gets the annotation model.
        /// </summary>
=======
        /// <inheritdoc />
>>>>>>> 7f8a0f50
        public CheckRunAnnotationModel Annotation { get; }

        /// <inheritdoc />
        public string LineDescription => $"{Annotation.StartLine}:{Annotation.EndLine}";

<<<<<<< HEAD
        public ReactiveCommand<Unit> OpenAnnotation { get; }

        /// <summary>
        /// Gets or sets a flag to control the expanded state.
        /// </summary>
=======
        /// <inheritdoc />
>>>>>>> 7f8a0f50
        public bool IsExpanded
        {
            get { return isExpanded; }
            set { this.RaiseAndSetIfChanged(ref isExpanded, value); }
        }
    }
}<|MERGE_RESOLUTION|>--- conflicted
+++ resolved
@@ -19,19 +19,15 @@
 
         bool isExpanded;
 
-<<<<<<< HEAD
+        /// <summary>
+        /// Initializes the <see cref="PullRequestAnnotationItemViewModel"/>.
+        /// </summary>
+        /// <param name="annotation">The check run annotation model.</param>
         public PullRequestAnnotationItemViewModel(CheckSuiteModel checkSuite, 
             CheckRunModel checkRun,
             CheckRunAnnotationModel annotation,
             IPullRequestSession session,
             IPullRequestEditorService editorService)
-=======
-        /// <summary>
-        /// Initializes the <see cref="PullRequestAnnotationItemViewModel"/>.
-        /// </summary>
-        /// <param name="annotation">The check run annotation model.</param>
-        public PullRequestAnnotationItemViewModel(CheckRunAnnotationModel annotation)
->>>>>>> 7f8a0f50
         {
             this.checkSuite = checkSuite;
             this.checkRun = checkRun;
@@ -47,29 +43,17 @@
             });
         }
 
-<<<<<<< HEAD
         public bool IsFileInPullRequest { get; }
 
-        /// <summary>
-        /// Gets the annotation model.
-        /// </summary>
-=======
         /// <inheritdoc />
->>>>>>> 7f8a0f50
         public CheckRunAnnotationModel Annotation { get; }
 
         /// <inheritdoc />
         public string LineDescription => $"{Annotation.StartLine}:{Annotation.EndLine}";
 
-<<<<<<< HEAD
         public ReactiveCommand<Unit> OpenAnnotation { get; }
 
-        /// <summary>
-        /// Gets or sets a flag to control the expanded state.
-        /// </summary>
-=======
         /// <inheritdoc />
->>>>>>> 7f8a0f50
         public bool IsExpanded
         {
             get { return isExpanded; }
