--- conflicted
+++ resolved
@@ -294,7 +294,6 @@
             Guard.ArgumentNotEmptyString(relativePath, nameof(relativePath));
             Guard.ArgumentNotNull(thread, nameof(thread));
 
-<<<<<<< HEAD
             return OpenDiff(session, relativePath, thread.CommitSha, thread.LineNumber - 1);
         }
 
@@ -302,9 +301,6 @@
         public async Task<IDifferenceViewer> OpenDiff(IPullRequestSession session, string relativePath, string headSha, int fromLine)
         {
             var diffViewer = await OpenDiff(session, relativePath, headSha, scrollToFirstDiff: false);
-=======
-            var diffViewer = await OpenDiff(session, relativePath, thread.CommitSha, scrollToFirstDraftOrDiff: false);
->>>>>>> 8fcb9b5f
 
             var param = (object) new InlineCommentNavigationParams
             {
