﻿		END-USER LICENSE AGREEMENT

This End-User License Agreement (EULA) is a legal agreement between you (either as an individual or on behalf of an entity) and GitHub, Inc. regarding your use of GitHub® Extension for Visual Studio, and associated documentation (the "Software").

IF YOU DO NOT AGREE TO ALL OF THE TERMS OF THIS EULA, DO NOT INSTALL, USE OR COPY THE SOFTWARE.

			SUMMARY

 • You must agree to all of the terms of this EULA to use this Software.
 • If so, you may use the Software for free and for any lawful purpose.
 • This Software automatically communicates with GitHub servers 
    for three reasons: (1) to receive and install updates; (2) to send error
    reports; and (3) to send anonymized usage information. You can view
    sample data to see what information is sent, and you may opt out of
    sending the anonymized usage data.
 • This Software is provided "as-is" with no warranties, and you agree
    that GitHub is not liable for anything you do with it.
 • You really ought to just go ahead and read the whole EULA.
    It's not all that long. You should not only rely on this summary.

			THE AGREEMENT

By downloading, installing, using, or copying the Software, you accept and agree to be bound by the terms of this EULA. If you do not agree to all of the terms of this EULA, you may not download, install, use or copy the Software.

			THE LICENSE

This EULA entitles you to install as many copies of the Software as you want, and use the Software for any lawful purpose consistent with this EULA. Your license to use the Software is expressly conditioned upon your agreement to all of the terms of this EULA. This software is licensed, not sold. GitHub reserves all other rights not granted by this EULA.

			THE RESTRICTIONS

 1. When using the Software you must use it in a manner that complies
     with the applicable laws in the jurisdiction(s) in which you use the
     Software.

 2. You may not sell, resell, rent, lease or exchange the Software for
     anything of value.

 3. You may redistribute the software, but it must include this EULA
     and you may not repackage or bundle the Software with any
     other software.

 4. You may not remove or alter any proprietary notices or marks on
     the Software.

			PRIVACY NOTICES

The Software automatically communicates with GitHub servers for two purposes: (1) sending error reports; and (2) sending anonymized usage data so we may improve the Software. If you would like to learn more about the specific information we send, please visit https://visualstudio.github.com/samples.html. You may opt out of sending the anonymized usage data, but if you do not want the Software to send error reports, you must uninstall the Software.

 1. ERROR REPORTS. In order to help us improve the Software, when the
     Software encounters certain errors, it will automatically send some
     information to GitHub about the error (as described at the URL
     above).
     This feature may not be disabled. If you do not want to send error
     reports to GitHub, you must uninstall the Software.

 2. ANONYMIZED USAGE DATA. GitHub collects anonymized data about
     your usage of the Software to help us make it more awesome.
     Approximately once a day the Software sends such data
     (as described in more detail at the URL above) to GitHub's servers.
     If you do not want to send anonymized usage data to GitHub,
     you may opt out by changing your settings in the
     Visual Studio Options dialog under the GitHub section.

		  OPEN-SOURCE NOTICES

<<<<<<< HEAD
Certain components of the Software may be subject to open-source software licenses ("Open-Source Components"), which means any software license approved as open-source licenses by the Open Source Initiative or any substantially similar licenses, including without limitation any license that, as a condition of distribution of the software licensed under such license, requires that the distributor make the software available in source code format. The Software documentation includes copies of the licenses applicable to the Open-Source Components.
=======
Certain components of the Software may be subject to open-source software licenses ("Open-Source Components"), which means any software license approved as open-source licenses by the Open Source Initiative or any substantially similar licenses, including without limitation any license that, as a condition of distribution of the software licensed under such license, requires that the distributor make the software available in source code format. If you would like to see copies of the licenses applicable to the Open-Source Components, please visit https://visualstudio.github.com/credits.html.
>>>>>>> b4ea66c0

To the extent there is conflict between the license terms covering the Open-Source Components and this EULA, the terms of such licenses will apply in lieu of the terms of this EULA. To the extent the terms of the licenses applicable to Open-Source Components prohibit any of the restrictions in this Agreement with respect to such Open-Source Component, such restrictions will not apply to such Open-Source Component. To the extent the terms of the licenses applicable to Open-Source Components require Licensor to make an offer to provide source code in connection with the Product, such offer is hereby made, and you may exercise it by contacting support@github.com

		INTELLECTUAL PROPERTY NOTICES

The Software and all worldwide copyrights, trade secrets, and other intellectual property rights therein are the exclusive property of GitHub. GitHub reserves all rights in and to the Software not expressly granted to you in this EULA.

GitHub®, Atom™, their stylized versions and the Invertocat® are GitHub's Trademarks or registered Trademarks. You agree not to display or use these trademarks in any manner without GitHub's prior, written permission, except as allowed by GitHub's Logos and Usage Policy: https://github.com/logos.

	    DISCLAIMERS AND LIMITATIONS ON LIABILITY

THE SOFTWARE IS PROVIDED ON AN "AS IS" BASIS, AND NO WARRANTY, EITHER EXPRESS OR IMPLIED, IS GIVEN. YOUR USE OF THE SOFTWARE IS AT YOUR SOLE RISK. GitHub does not warrant that (i) the Software will meet your specific requirements; (ii) the Software is fully compatible with any particular platform; (iii) your use of the Software will be uninterrupted, timely, secure, or error-free; (iv) the results that may be obtained from the use of the Software will be accurate or reliable; (v) the quality of any products, services, information, or other material purchased or obtained by you through the Software will meet your expectations; or (vi) any errors in the Software will be corrected.

YOU EXPRESSLY UNDERSTAND AND AGREE THAT GITHUB SHALL NOT BE LIABLE FOR ANY DIRECT, INDIRECT, INCIDENTAL, SPECIAL, CONSEQUENTIAL OR EXEMPLARY DAMAGES, INCLUDING BUT NOT LIMITED TO, DAMAGES FOR LOSS OF PROFITS, GOODWILL, USE, DATA OR OTHER INTANGIBLE LOSSES (EVEN IF GITHUB HAS BEEN ADVISED OF THE POSSIBILITY OF SUCH DAMAGES) RELATED TO THE SOFTWARE, including, for example: (i) the use or the inability to use the Software; (ii) the cost of procurement of substitute goods and services resulting from any goods, data, information or services purchased or obtained or messages received or transactions entered into through or from the Software; (iii) unauthorized access to or alteration of your transmissions or data; (iv) statements or conduct of any third-party on the Software; (v) or any other matter relating to the Software.

GitHub reserves the right at any time and from time to time to modify or discontinue, temporarily or permanently, the Software (or any part thereof) with or without notice. GitHub shall not be liable to you or to any third-party for any modification, price change, suspension or discontinuance of the Software.

			MISCELLANEA

  1. If you configure the Software to work with one or more accounts
      on the GitHub.com website or with an instance of GitHub Enterprise,
      your use of the Software will also be governed by the GitHub.com
      website Terms of Service and/or the license agreement applicable to
      your instance of GitHub Enterprise.

 2. The failure of GitHub to exercise or enforce any right or provision
     of this EULA shall not constitute a waiver of such right or provision.

 3. This EULA constitutes the entire agreement between you and GitHub
     and governs your use of the Software, superseding any prior
     agreements between you and GitHub (including, but not limited to,
     any prior versions of the EULA).

  4. You agree that this EULA and your use of the Software are governed
      under California law and any dispute related to the Software must
      be brought in a tribunal of competent jurisdiction located in or
      near San Francisco, California.

  5. Please send any questions about this EULA to support@github.com.<|MERGE_RESOLUTION|>--- conflicted
+++ resolved
@@ -63,11 +63,7 @@
 
 		  OPEN-SOURCE NOTICES
 
-<<<<<<< HEAD
-Certain components of the Software may be subject to open-source software licenses ("Open-Source Components"), which means any software license approved as open-source licenses by the Open Source Initiative or any substantially similar licenses, including without limitation any license that, as a condition of distribution of the software licensed under such license, requires that the distributor make the software available in source code format. The Software documentation includes copies of the licenses applicable to the Open-Source Components.
-=======
 Certain components of the Software may be subject to open-source software licenses ("Open-Source Components"), which means any software license approved as open-source licenses by the Open Source Initiative or any substantially similar licenses, including without limitation any license that, as a condition of distribution of the software licensed under such license, requires that the distributor make the software available in source code format. If you would like to see copies of the licenses applicable to the Open-Source Components, please visit https://visualstudio.github.com/credits.html.
->>>>>>> b4ea66c0
 
 To the extent there is conflict between the license terms covering the Open-Source Components and this EULA, the terms of such licenses will apply in lieu of the terms of this EULA. To the extent the terms of the licenses applicable to Open-Source Components prohibit any of the restrictions in this Agreement with respect to such Open-Source Component, such restrictions will not apply to such Open-Source Component. To the extent the terms of the licenses applicable to Open-Source Components require Licensor to make an offer to provide source code in connection with the Product, such offer is hereby made, and you may exercise it by contacting support@github.com
 
