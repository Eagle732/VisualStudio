--- conflicted
+++ resolved
@@ -20,9 +20,6 @@
             usageTracker = new Lazy<IUsageTracker>(() => ServiceProvider.TryGetService<IUsageTracker>());
         }
 
-<<<<<<< HEAD
-        protected Task<UriString> GenerateLink(LinkType linkType)
-=======
         protected async Task<bool> IsCurrentFileInGitHubRepository()
         {
             if (!await IsGitHubRepo())
@@ -34,8 +31,7 @@
                 IsFileDescendantOfDirectory(activeDocument.Name, ActiveRepo.LocalPath);
         }
 
-        protected Task<UriString> GenerateLink()
->>>>>>> e72a5d55
+        protected Task<UriString> GenerateLink(LinkType linkType)
         {
             var repo = ActiveRepo;
             var activeDocument = ServiceProvider.TryGetService<IActiveDocumentSnapshot>();
@@ -46,8 +42,7 @@
 
         public bool CanShow()
         {
-            var githubRepoCheckTask = IsGitHubRepo();
-            //Set max of 250ms wait time to prevent UI blocking
+            var githubRepoCheckTask = IsCurrentFileInGitHubRepository();
             return githubRepoCheckTask.Wait(250) ? githubRepoCheckTask.Result : false;
         }
 
