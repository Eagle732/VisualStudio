--- conflicted
+++ resolved
@@ -46,20 +46,15 @@
         <!--
             <Label Grid.Column="3" HorizontalAlignment="Right" Content="{Binding Description}" ToolTip="{Binding Description}" />
         -->
-<<<<<<< HEAD
         <Label Grid.Column="3" HorizontalAlignment="Right">
             <ghfvs:OcticonButton Command="{Binding Path=DataContext.ShowAnnotations, RelativeSource={RelativeSource Mode=FindAncestor,AncestorType={x:Type local:PullRequestDetailView}}}"
                                  CommandParameter="{Binding}"
                                  Visibility="{Binding HasAnnotations, Converter={ghfvs:BooleanToVisibilityConverter}}"
                                  Margin="0 0 0 0" Icon="file_code" Foreground="Black" />
         </Label>
-        <Label Grid.Column="4" HorizontalAlignment="Right">
+        <Label Grid.Column="4" HorizontalAlignment="Right"
+               Visibility="{Binding DetailsUrl, Converter={ghfvs:NullToVisibilityConverter}}">
             <Hyperlink ToolTip="{Binding DetailsUrl}"  Command="{Binding OpenDetailsUrl}">Details</Hyperlink>
-=======
-        <Label Grid.Column="3" HorizontalAlignment="Right"
-               Visibility="{Binding DetailsUrl, Converter={ghfvs:NullToVisibilityConverter}}">
-            <Hyperlink ToolTip="{Binding DetailsUrl}" Command="{Binding OpenDetailsUrl}">Details</Hyperlink>
->>>>>>> 93975e7a
         </Label>
     </Grid>
 </local:GenericPullRequestCheckView>
