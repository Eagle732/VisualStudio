--- conflicted
+++ resolved
@@ -52,7 +52,16 @@
 
         protected override void Initialize()
         {
-<<<<<<< HEAD
+            base.Initialize();
+
+            var menus = ServiceProvider.GetExportedValue<IMenuProvider>();
+            foreach (var menu in menus.Menus)
+                ServiceProvider.AddTopLevelMenuItem(menu.Guid, menu.CmdId, (s, e) => menu.Activate());
+
+            foreach (var menu in menus.DynamicMenus)
+                ServiceProvider.AddDynamicMenuItem(menu.Guid, menu.CmdId, menu.CanShow, menu.Activate);
+
+/*
             ServiceProvider.AddTopLevelMenuItem(GuidList.guidGitHubCmdSet, PkgCmdIDList.addConnectionCommand, (s, e) => StartFlow(UIControllerFlow.Authentication));
             ServiceProvider.AddDynamicMenuItem(GuidList.guidContextMenuSet, PkgCmdIDList.createGistCommand, IsTextSelected, () =>
             {
@@ -88,11 +97,9 @@
                 var windowFrame = (IVsWindowFrame)window.Frame;
                 ErrorHandler.ThrowOnFailure(windowFrame.Show());
             });
-=======
->>>>>>> 0b6ccb22
             base.Initialize();
+        }
 
-<<<<<<< HEAD
         bool IsTextSelected()
         {
             var selectedText = ServiceProvider.GetExportedValue<ISelectedTextProvider>();
@@ -103,14 +110,7 @@
         {
             var uiProvider = ServiceProvider.GetExportedValue<IUIProvider>();
             uiProvider.RunUI(controllerFlow, connection);
-=======
-            var menus = ServiceProvider.GetExportedValue<IMenuProvider>();
-            foreach (var menu in menus.Menus)
-                ServiceProvider.AddTopLevelMenuItem(menu.Guid, menu.CmdId, (s, e) => menu.Activate());
-
-            foreach (var menu in menus.DynamicMenus)
-                ServiceProvider.AddDynamicMenuItem(menu.Guid, menu.CmdId, menu.CanShow, menu.Activate);
->>>>>>> 0b6ccb22
+*/
         }
     }
 }