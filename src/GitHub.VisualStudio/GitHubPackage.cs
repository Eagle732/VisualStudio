--- conflicted
+++ resolved
@@ -46,37 +46,26 @@
         {
         }
 
-<<<<<<< HEAD
         [System.Diagnostics.CodeAnalysis.SuppressMessage("Microsoft.Globalization", "CA1300:SpecifyMessageBoxOptions")]
         [System.Diagnostics.CodeAnalysis.SuppressMessage("Microsoft.Performance", "CA1804:RemoveUnusedLocals")]
         protected override void Initialize()
         {
+            base.Initialize();
 
-            ServiceProvider.AddTopLevelMenuItem(GuidList.guidGitHubCmdSet, PkgCmdIDList.addConnectionCommand, (s, e) => StartFlow(UIControllerFlow.Authentication));
-            ServiceProvider.AddTopLevelMenuItem(GuidList.guidGitHubCmdSet, PkgCmdIDList.showGitHubPaneCommand, (s, e) =>
-            {
-                var window = FindToolWindow(typeof(GitHubPane), 0, true);
-                if (window?.Frame == null)
-                    throw new NotSupportedException("Cannot create tool window");
+			var menus = ServiceProvider.GetExportedValue<IMenuProvider>();
+            foreach (var menu in menus.Menus)
+                ServiceProvider.AddTopLevelMenuItem(menu.Guid, menu.CmdId, (s, e) => menu.Activate());
 
-                var windowFrame = (IVsWindowFrame)window.Frame;
-                ErrorHandler.ThrowOnFailure(windowFrame.Show());
-            });
+            foreach (var menu in menus.DynamicMenus)
+                ServiceProvider.AddDynamicMenuItem(menu.Guid, menu.CmdId, menu.CanShow, menu.Activate);
             ServiceProvider.AddDynamicMenuItem(GuidList.guidContextMenuSet, PkgCmdIDList.getLinkCommand,
                 IsValidGithubRepo, 
                 OpenRepoInBrowser);
             ServiceProvider.AddDynamicMenuItem(GuidList.guidContextMenuSet, PkgCmdIDList.copyLinkCommand,
                 IsValidGithubRepo,
                 CopyRepoLinkToClipboard);
+        }
 
-=======
-
-        protected override void Initialize()
-        {
->>>>>>> 01b72b06
-            base.Initialize();
-
-<<<<<<< HEAD
         private void CopyRepoLinkToClipboard()
         {
             if (!IsValidGithubRepo()) return;
@@ -115,18 +104,5 @@
             vsBrowserProvider.OpenUrl(new Uri(outputUri));
         }
 
-        void StartFlow(UIControllerFlow controllerFlow)
-        {
-            var uiProvider = ServiceProvider.GetExportedValue<IUIProvider>();
-            uiProvider.RunUI(controllerFlow, null);
-=======
-            var menus = ServiceProvider.GetExportedValue<IMenuProvider>();
-            foreach (var menu in menus.Menus)
-                ServiceProvider.AddTopLevelMenuItem(menu.Guid, menu.CmdId, (s, e) => menu.Activate());
-
-            foreach (var menu in menus.DynamicMenus)
-                ServiceProvider.AddDynamicMenuItem(menu.Guid, menu.CmdId, menu.CanShow, menu.Activate);
->>>>>>> 01b72b06
-        }
     }
 }