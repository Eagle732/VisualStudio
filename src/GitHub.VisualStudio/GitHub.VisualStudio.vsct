--- conflicted
+++ resolved
@@ -24,264 +24,7 @@
 
   <!--The Commands section is where we the commands, menus and menu groups are defined.
       This section uses a Guid to identify the package that provides the command defined inside it. -->
-<<<<<<< HEAD
  
-=======
-  <Commands package="guidGitHubPkg">
-    <Groups>
-      <Group guid="guidGitHubCmdSet" id="idGitHubMenuGroup" priority="0x0500">
-        <Parent guid="guidManageConnections" id="idManageConnections" />
-      </Group>
-
-      <Group guid="guidGitHubToolbarCmdSet" id="idGitHubToolbarMenuGroup" priority="0x0500">
-        <Parent guid="guidGitHubToolbarCmdSet" id="idGitHubToolbar" />
-      </Group>
-
-      <Group guid="guidGitHubToolbarCmdSet" id="idGitHubToolbarMenuGroup1" priority="0x0501">
-        <Parent guid="guidGitHubToolbarCmdSet" id="idGitHubToolbar" />
-      </Group>
-
-      <Group guid="guidGitHubToolbarCmdSet" id="idGitHubToolbarHelpMenuGroup" priority="0x0502">
-        <Parent guid="guidGitHubToolbarCmdSet" id="idGitHubToolbar" />
-      </Group>
-
-      <Group guid="guidContextMenuSet" id="idGitHubContextMenuGroup">
-      </Group>
-
-      <Group guid="guidContextMenuSet" id="idGitHubContextSubMenuGroup" priority="0x0000">
-        <Parent guid="guidContextMenuSet" id="idGitHubContextMenu"/>
-      </Group>
-
-    </Groups>
-
-    <Menus>
-      <Menu guid="guidGitHubToolbarCmdSet" id="idGitHubToolbar" priority="0x0000" type="ToolWindowToolbar">
-        <Strings>
-          <ButtonText>WindowToolBar</ButtonText>
-          <CommandName>Window Toolbar</CommandName>
-        </Strings>
-      </Menu>
-
-      <Menu guid="guidContextMenuSet" id="idGitHubContextMenu" priority="0x200" type="Menu">
-        <Parent guid="guidContextMenuSet" id="idGitHubContextMenuGroup" />
-        <Strings>
-          <ButtonText>GitHub</ButtonText>
-          <CommandName>GitHub</CommandName>
-        </Strings>
-      </Menu>
-
-    </Menus>
-
-    <!-- Parenting of buttons is done in the CommandPlacements section -->
-    <Buttons>
-
-      <Button guid="guidGitHubCmdSet" id="addConnectionCommand" type="Button">
-        <Icon guid="guidImages" id="logo" />
-        <CommandFlag>IconIsMoniker</CommandFlag>
-        <Strings>
-          <ButtonText>&amp;Connect to GitHub</ButtonText>
-          <CanonicalName>.GitHub.ConnectToGitHub</CanonicalName>
-          <LocCanonicalName>.GitHub.ConnectToGitHub</LocCanonicalName>
-        </Strings>
-      </Button>
-
-      <Button guid="guidGitHubCmdSet" id="showGitHubPaneCommand" type="Button">
-        <Icon guid="guidImages" id="logo" />
-        <CommandFlag>IconIsMoniker</CommandFlag>
-        <Strings>
-          <ButtonText>GitHub</ButtonText>
-          <CanonicalName>.GitHub.ShowGitHubPane</CanonicalName>
-          <LocCanonicalName>.GitHub.ShowGitHubPane</LocCanonicalName>
-        </Strings>
-      </Button>
-
-      <Button guid="guidGitHubCmdSet" id="showCurrentPullRequestCommand" type="Button">
-        <Icon guid="guidImages" id="logo" />
-        <CommandFlag>IconIsMoniker</CommandFlag>
-        <Strings>
-          <ButtonText>Show Current Pull Request</ButtonText>
-          <CanonicalName>.GitHub.ShowCurrentPullRequest</CanonicalName>
-          <LocCanonicalName>.GitHub.ShowCurrentPullRequest</LocCanonicalName>
-        </Strings>
-      </Button>
-
-      <Button guid="guidGitHubCmdSet" id="syncSubmodulesCommand" type="Button">
-        <Icon guid="guidImages" id="logo" />
-        <CommandFlag>IconIsMoniker</CommandFlag>
-        <Strings>
-          <ButtonText>Sync Submodules</ButtonText>
-          <CanonicalName>.GitHub.SyncSubmodules</CanonicalName>
-          <LocCanonicalName>.GitHub.SyncSubmodules</LocCanonicalName>
-        </Strings>
-      </Button>
-
-      <Button guid="guidGitHubCmdSet" id="openFromUrlCommand" type="Button">
-        <Icon guid="guidImages" id="logo" />
-        <CommandFlag>IconIsMoniker</CommandFlag>
-        <CommandFlag>AllowParams</CommandFlag>
-        <Strings>
-          <ButtonText>Open from GitHub...</ButtonText>
-          <CanonicalName>.GitHub.OpenFromUrl</CanonicalName>
-          <LocCanonicalName>.GitHub.OpenFromUrl</LocCanonicalName>
-        </Strings>
-      </Button>
-
-      <Button guid="guidGitHubCmdSet" id="openFromClipboardCommand" type="Button">
-        <Icon guid="guidImages" id="logo" />
-        <CommandFlag>IconIsMoniker</CommandFlag>
-        <CommandFlag>AllowParams</CommandFlag>
-        <CommandFlag>DefaultInvisible</CommandFlag>
-        <CommandFlag>DynamicVisibility</CommandFlag>
-        <Strings>
-          <ButtonText>Open from clipboard</ButtonText>
-          <CanonicalName>.GitHub.OpenFromClipboard</CanonicalName>
-          <LocCanonicalName>.GitHub.OpenFromClipboard</LocCanonicalName>
-        </Strings>
-      </Button>
-
-      <!--- Toolbar buttons -->
-      <Button guid="guidGitHubToolbarCmdSet" id="backCommand" type="Button">
-        <Icon guid="guidImages" id="arrow_left" />
-        <CommandFlag>IconIsMoniker</CommandFlag>
-        <CommandFlag>DefaultDisabled</CommandFlag>
-        <Strings>
-          <ButtonText>Back</ButtonText>
-          <CanonicalName>.GitHub.Back</CanonicalName>
-          <LocCanonicalName>.GitHub.Back</LocCanonicalName>
-        </Strings>
-      </Button>
-
-      <Button guid="guidGitHubToolbarCmdSet" id="forwardCommand" type="Button">
-        <Icon guid="guidImages" id="arrow_right" />
-        <CommandFlag>IconIsMoniker</CommandFlag>
-        <CommandFlag>DefaultDisabled</CommandFlag>
-        <Strings>
-          <ButtonText>Forward</ButtonText>
-          <CanonicalName>.GitHub.Forward</CanonicalName>
-          <LocCanonicalName>.GitHub.Forward</LocCanonicalName>
-        </Strings>
-      </Button>
-
-      <Button guid="guidGitHubToolbarCmdSet" id="pullRequestCommand" type="Button">
-        <Icon guid="guidImages" id="pullrequest" />
-        <CommandFlag>IconIsMoniker</CommandFlag>
-        <CommandFlag>DefaultDisabled</CommandFlag>
-        <Strings>
-          <ButtonText>Pull Requests</ButtonText>
-          <CanonicalName>.GitHub.PullRequests</CanonicalName>
-          <LocCanonicalName>.GitHub.PullRequests</LocCanonicalName>
-        </Strings>
-      </Button>
-
-      <Button guid="guidGitHubToolbarCmdSet" id="refreshCommand" type="Button">
-        <Icon guid="guidImages" id="refresh" />
-        <CommandFlag>IconIsMoniker</CommandFlag>
-        <CommandFlag>DefaultDisabled</CommandFlag>
-        <Strings>
-          <ButtonText>Refresh</ButtonText>
-          <CanonicalName>.GitHub.Refresh</CanonicalName>
-          <LocCanonicalName>.GitHub.Refresh</LocCanonicalName>
-        </Strings>
-      </Button>
-
-      <Button guid="guidGitHubToolbarCmdSet" id="githubCommand" type="Button">
-        <Icon guid="guidImages" id="logo_toolbar" />
-        <CommandFlag>IconIsMoniker</CommandFlag>
-        <CommandFlag>DefaultDisabled</CommandFlag>
-        <Strings>
-          <ButtonText>View on GitHub</ButtonText>
-          <CanonicalName>.GitHub.ViewOnGitHub</CanonicalName>
-          <LocCanonicalName>.GitHub.ViewOnGitHub</LocCanonicalName>
-        </Strings>
-      </Button>
-
-      <Button guid="guidGitHubToolbarCmdSet" id="helpCommand" type="Button">
-        <Icon guid="guidImages" id="question" />
-        <CommandFlag>IconIsMoniker</CommandFlag>
-        <Strings>
-          <ButtonText>Help</ButtonText>
-          <CanonicalName>.GitHub.Help</CanonicalName>
-          <LocCanonicalName>.GitHub.Help</LocCanonicalName>
-        </Strings>
-      </Button>
-
-      <Button guid="guidContextMenuSet" id="idCreateGistCommand" priority="0x0100" type="Button">
-        <Icon guid="guidImages" id="logo" />
-        <CommandFlag>IconIsMoniker</CommandFlag>
-        <CommandFlag>DefaultInvisible</CommandFlag>
-        <CommandFlag>DynamicVisibility</CommandFlag>
-        <Strings>
-          <ButtonText>Create a GitHub Gist</ButtonText>
-          <CanonicalName>.GitHub.CreateGist</CanonicalName>
-          <LocCanonicalName>.GitHub.CreateGist</LocCanonicalName>
-        </Strings>
-      </Button>
-
-      <Button guid="guidContextMenuSet" id="idCreateGistEnterpriseCommand" priority="0x0101" type="Button">
-        <Icon guid="guidImages" id="logo" />
-        <CommandFlag>IconIsMoniker</CommandFlag>
-        <CommandFlag>DefaultInvisible</CommandFlag>
-        <CommandFlag>DynamicVisibility</CommandFlag>
-        <Strings>
-          <ButtonText>Create an Enterprise Gist</ButtonText>
-          <CanonicalName>.GitHub.CreateGistEnterprise</CanonicalName>
-          <LocCanonicalName>.GitHub.CreateGistEnterprise</LocCanonicalName>
-        </Strings>
-      </Button>
-
-      <Button guid="guidContextMenuSet" id="openLinkCommand" type="Button">
-        <Icon guid="guidImages" id="link_external" />
-        <CommandFlag>IconIsMoniker</CommandFlag>
-        <CommandFlag>DefaultInvisible</CommandFlag>
-        <CommandFlag>DynamicVisibility</CommandFlag>
-        <Strings>
-          <ButtonText>Open on GitHub</ButtonText>
-          <CanonicalName>.GitHub.OpenLink</CanonicalName>
-          <LocCanonicalName>.GitHub.OpenLink</LocCanonicalName>
-        </Strings>
-      </Button>
-
-      <Button guid="guidContextMenuSet" id="copyLinkCommand" type="Button">
-        <Icon guid="guidImages" id="clippy" />
-        <CommandFlag>IconIsMoniker</CommandFlag>
-        <CommandFlag>DefaultInvisible</CommandFlag>
-        <CommandFlag>DynamicVisibility</CommandFlag>
-        <Strings>
-          <ButtonText>Copy link to clipboard</ButtonText>
-          <CanonicalName>.GitHub.CopyLink</CanonicalName>
-          <LocCanonicalName>.GitHub.CopyLink</LocCanonicalName>
-        </Strings>
-      </Button>
-
-      <Button guid="guidContextMenuSet" id="idBlameCommand" type="Button">
-        <Icon guid="guidImages" id="link_external" />
-        <CommandFlag>IconIsMoniker</CommandFlag>
-        <CommandFlag>DefaultInvisible</CommandFlag>
-        <CommandFlag>DynamicVisibility</CommandFlag>
-        <Strings>
-          <ButtonText>Blame</ButtonText>
-          <CanonicalName>.GitHub.Blame</CanonicalName>
-          <LocCanonicalName>.GitHub.Blame</LocCanonicalName>
-        </Strings>
-      </Button>
-
-      <Button guid="guidContextMenuSet" id="goToSolutionOrPullRequestFileCommand" type="Button">
-        <Icon guid="guidImages" id="pullrequest" />
-        <CommandFlag>IconIsMoniker</CommandFlag>
-        <CommandFlag>DefaultInvisible</CommandFlag>
-        <CommandFlag>DynamicVisibility</CommandFlag>
-        <CommandFlag>TextChanges</CommandFlag>
-        <Strings>
-          <ButtonText>Go To Solution/PR File</ButtonText>
-          <CanonicalName>.GitHub.GoToSolutionOrPRFile</CanonicalName>
-          <LocCanonicalName>.GitHub.GoToSolutionOrPRFile</LocCanonicalName>
-        </Strings>
-      </Button>
-
-    </Buttons>
-
-  </Commands>
->>>>>>> d3641f4a
 
   <CommandPlacements>
 
