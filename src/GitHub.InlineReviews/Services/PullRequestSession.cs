--- conflicted
+++ resolved
@@ -51,33 +51,6 @@
         }
 
         /// <inheritdoc/>
-<<<<<<< HEAD
-        public bool IsCheckedOut
-        {
-            get { return isCheckedOut; }
-            internal set { this.RaiseAndSetIfChanged(ref isCheckedOut, value); }
-        }
-
-        /// <inheritdoc/>
-        public IAccount User { get; }
-
-        /// <inheritdoc/>
-        public IPullRequestModel PullRequest { get; private set; }
-
-        /// <inheritdoc/>
-        public ILocalRepositoryModel LocalRepository { get; }
-
-        /// <inheritdoc/>
-        public string RepositoryOwner { get; }
-
-        IEnumerable<string> FilePaths
-        {
-            get { return PullRequest.ChangedFiles.Select(x => x.FileName); }
-        }
-
-        /// <inheritdoc/>
-=======
->>>>>>> f051dca1
         public async Task AddComment(IPullRequestReviewCommentModel comment)
         {
             PullRequest.ReviewComments = PullRequest.ReviewComments
@@ -308,7 +281,10 @@
         public IPullRequestModel PullRequest { get; private set; }
 
         /// <inheritdoc/>
-        public ILocalRepositoryModel Repository { get; }
+        public ILocalRepositoryModel LocalRepository { get; }
+
+        /// <inheritdoc/>
+        public string RepositoryOwner { get; }
 
         IEnumerable<string> FilePaths
         {
