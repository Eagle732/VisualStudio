--- conflicted
+++ resolved
@@ -780,7 +780,7 @@
                                                     Filename = annotation.Path,
                                                     Message = annotation.Message,
                                                     Title = annotation.Title,
-                                                    AnnotationLevel = FromGraphQl(annotation.AnnotationLevel),
+                                                    AnnotationLevel = annotation.AnnotationLevel.FromGraphQl(),
                                                     RawDetails = annotation.RawDetails
                                                 }).ToList()
                                         }).ToList()
@@ -871,58 +871,6 @@
             model.Threads = threads;
         }
 
-<<<<<<< HEAD
-        static PullRequestStateEnum FromGraphQl(PullRequestState value)
-        {
-            switch (value) {
-                case PullRequestState.Open:
-                    return PullRequestStateEnum.Open;
-                case PullRequestState.Closed:
-                    return PullRequestStateEnum.Closed;
-                case PullRequestState.Merged:
-                    return PullRequestStateEnum.Merged;
-                default:
-                    throw new ArgumentOutOfRangeException(nameof(value), value, null);
-            }
-        }
-
-        static GitHub.Models.PullRequestReviewState FromGraphQl(PullRequestReviewState value)
-        {
-            switch (value) {
-                case PullRequestReviewState.Pending:
-                    return GitHub.Models.PullRequestReviewState.Pending;
-                case PullRequestReviewState.Commented:
-                    return GitHub.Models.PullRequestReviewState.Commented;
-                case PullRequestReviewState.Approved:
-                    return GitHub.Models.PullRequestReviewState.Approved;
-                case PullRequestReviewState.ChangesRequested:
-                    return GitHub.Models.PullRequestReviewState.ChangesRequested;
-                case PullRequestReviewState.Dismissed:
-                    return GitHub.Models.PullRequestReviewState.Dismissed;
-                default:
-                    throw new ArgumentOutOfRangeException(nameof(value), value, null);
-            }
-        }
-
-        static CheckAnnotationLevel? FromGraphQl(Octokit.GraphQL.Model.CheckAnnotationLevel? value)
-        {
-            switch (value)
-            {
-                case null:
-                    return null;
-                case Octokit.GraphQL.Model.CheckAnnotationLevel.Failure:
-                    return CheckAnnotationLevel.Failure;
-                case Octokit.GraphQL.Model.CheckAnnotationLevel.Notice:
-                    return CheckAnnotationLevel.Notice;
-                case Octokit.GraphQL.Model.CheckAnnotationLevel.Warning:
-                    return CheckAnnotationLevel.Warning;
-                default:
-                    throw new ArgumentOutOfRangeException(nameof(value), value, null);
-            }
-        }
-
-=======
->>>>>>> 866992f3
         static Octokit.GraphQL.Model.PullRequestReviewEvent ToGraphQl(Octokit.PullRequestReviewEvent e)
         {
             switch (e)
