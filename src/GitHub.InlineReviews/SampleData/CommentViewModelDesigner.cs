﻿using System;
using System.Reactive;
using ReactiveUI;
using GitHub.InlineReviews.ViewModels;
using GitHub.Models;
using GitHub.SampleData;
<<<<<<< HEAD
using GitHub.ViewModels;

namespace GitHub.InlineReviews.SampleData
{
    class CommentViewModelDesigner : ViewModelBase, ICommentViewModel
=======
using GitHub.UI;
using ReactiveUI;

namespace GitHub.InlineReviews.SampleData
{
    class CommentViewModelDesigner : ReactiveObject, ICommentViewModel
>>>>>>> d9116de5
    {
        public CommentViewModelDesigner()
        {
            User = new AccountDesigner { Login = "shana", IsUser = true };
        }

        public void Initialize(ViewWithData data)
        {
        }

        public int Id { get; set; }
        public string Body { get; set; }
        public string ErrorMessage { get; set; }
        public CommentEditState EditState { get; set; }
        public bool IsReadOnly { get; set; }
        public ICommentThreadViewModel Thread { get; }
        public DateTimeOffset UpdatedAt => DateTime.Now.Subtract(TimeSpan.FromDays(3));
        public IAccount User { get; set; }

        public ReactiveCommand<object> BeginEdit { get; }
        public ReactiveCommand<object> CancelEdit { get; }
        public ReactiveCommand<Unit> CommitEdit { get; }
        public ReactiveCommand<object> OpenOnGitHub { get; }
    }
}<|MERGE_RESOLUTION|>--- conflicted
+++ resolved
@@ -4,20 +4,11 @@
 using GitHub.InlineReviews.ViewModels;
 using GitHub.Models;
 using GitHub.SampleData;
-<<<<<<< HEAD
-using GitHub.ViewModels;
-
-namespace GitHub.InlineReviews.SampleData
-{
-    class CommentViewModelDesigner : ViewModelBase, ICommentViewModel
-=======
 using GitHub.UI;
-using ReactiveUI;
 
 namespace GitHub.InlineReviews.SampleData
 {
     class CommentViewModelDesigner : ReactiveObject, ICommentViewModel
->>>>>>> d9116de5
     {
         public CommentViewModelDesigner()
         {
