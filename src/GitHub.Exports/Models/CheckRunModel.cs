--- conflicted
+++ resolved
@@ -27,15 +27,10 @@
         /// The check run's annotations.
         /// </summary>
         public List<CheckRunAnnotationModel> Annotations { get; set; }
-<<<<<<< HEAD
         
-        /// <summary>The name of the check for this check run.</summary>
-=======
-
         /// <summary>
         /// The name of the check for this check run.
         /// </summary>
->>>>>>> 7f8a0f50
         public string Name { get; set; }
 
         /// <summary>
@@ -49,11 +44,7 @@
         public string Summary { get; set; }
 
         /// <summary>
-<<<<<<< HEAD
-        /// The check run Id
-=======
         /// The database id of a Check Run.
->>>>>>> 7f8a0f50
         /// </summary>
         public int DatabaseId { get; set; }
     }
