﻿using System;

namespace GitHub.Models
{
    public class UsageModel
    {
        public DimensionsModel Dimensions { get; set; } = new DimensionsModel();
        public MeasuresModel Measures { get; set; } = new MeasuresModel();

        // this should never be called by our code but it's required to be public by the serialization code
        public UsageModel() { }

        public static UsageModel Create(Guid guid)
        {
            return new UsageModel
            {
                Dimensions = new DimensionsModel
                {
                    Guid = guid,
                    Date = DateTimeOffset.Now,
                }
            };
        }

        public class DimensionsModel
        {
            public Guid Guid { get; set; }
            public DateTimeOffset Date { get; set; }
            public bool IsGitHubUser { get; set; }
            public bool IsEnterpriseUser { get; set; }
            public string AppVersion { get; set; }
            public string VSVersion { get; set; }
            public string Lang { get; set; }
            public string CurrentLang { get; set; }
        }

        public class MeasuresModel
        {
            public int NumberOfStartups { get; set; }
            public int NumberOfUpstreamPullRequests { get; set; }
            public int NumberOfClones { get; set; }
            public int NumberOfReposCreated { get; set; }
            public int NumberOfReposPublished { get; set; }
            public int NumberOfGists { get; set; }
            public int NumberOfOpenInGitHub { get; set; }
            public int NumberOfLinkToGitHub { get; set; }
            public int NumberOfLogins { get; set; }
            public int NumberOfOAuthLogins { get; set; }
            public int NumberOfTokenLogins { get; set; }
            public int NumberOfPullRequestsOpened { get; set; }
            public int NumberOfLocalPullRequestsCheckedOut { get; set; }
            public int NumberOfLocalPullRequestPulls { get; set; }
            public int NumberOfLocalPullRequestPushes { get; set; }
            public int NumberOfForkPullRequestsCheckedOut { get; set; }
            public int NumberOfForkPullRequestPulls { get; set; }
            public int NumberOfForkPullRequestPushes { get; set; }
            public int NumberOfSyncSubmodules { get; set; }
            public int NumberOfWelcomeDocsClicks { get; set; }
            public int NumberOfWelcomeTrainingClicks { get; set; }
            public int NumberOfGitHubPaneHelpClicks { get; set; }
            public int NumberOfPRDetailsViewChanges { get; set; }
            public int NumberOfPRDetailsViewFile { get; set; }
            public int NumberOfPRDetailsCompareWithSolution { get; set; }
            public int NumberOfPRDetailsOpenFileInSolution { get; set; }
            public int NumberOfPRDetailsNavigateToEditor { get; set; }
            public int NumberOfPRReviewDiffViewInlineCommentOpen { get; set; }
            public int NumberOfPRReviewDiffViewInlineCommentPost { get; set; }
            public int NumberOfPRReviewDiffViewInlineCommentStartReview { get; set; }
            public int NumberOfPRReviewPosts { get; set; }
            public int NumberOfShowCurrentPullRequest { get; set; }
            public int NumberOfStatusBarOpenPullRequestList { get; set; }
            public int NumberOfTeamExplorerHomeOpenPullRequestList { get; set; }
<<<<<<< HEAD
            public int NumberOfNavigateToPullRequestFileDiff { get; set; }
            public int ExecuteToggleInlineCommentMarginCommand { get; set; }
            public int NumberOfPullRequestFileMarginToggleInlineCommentMargin { get; set; }
            public int NumberOfPullRequestFileMarginViewChanges { get; set; }
=======
            public int NumberOfShowRepoForkDialogClicks { get; set; }
            public int NumberOfReposForked { get; set; }
            public int NumberOfOriginsUpdatedWhenForkingRepo { get; set; }
            public int NumberOfUpstreamsAddedWhenForkingRepo { get; set; }
            public int NumberOfTrackMasterUpstreamWhenForkingRepo { get; set; }
>>>>>>> 3da6922c
        }
    }
}<|MERGE_RESOLUTION|>--- conflicted
+++ resolved
@@ -70,18 +70,15 @@
             public int NumberOfShowCurrentPullRequest { get; set; }
             public int NumberOfStatusBarOpenPullRequestList { get; set; }
             public int NumberOfTeamExplorerHomeOpenPullRequestList { get; set; }
-<<<<<<< HEAD
-            public int NumberOfNavigateToPullRequestFileDiff { get; set; }
-            public int ExecuteToggleInlineCommentMarginCommand { get; set; }
-            public int NumberOfPullRequestFileMarginToggleInlineCommentMargin { get; set; }
-            public int NumberOfPullRequestFileMarginViewChanges { get; set; }
-=======
             public int NumberOfShowRepoForkDialogClicks { get; set; }
             public int NumberOfReposForked { get; set; }
             public int NumberOfOriginsUpdatedWhenForkingRepo { get; set; }
             public int NumberOfUpstreamsAddedWhenForkingRepo { get; set; }
             public int NumberOfTrackMasterUpstreamWhenForkingRepo { get; set; }
->>>>>>> 3da6922c
+            public int NumberOfNavigateToPullRequestFileDiff { get; set; }
+            public int ExecuteToggleInlineCommentMarginCommand { get; set; }
+            public int NumberOfPullRequestFileMarginToggleInlineCommentMargin { get; set; }
+            public int NumberOfPullRequestFileMarginViewChanges { get; set; }
         }
     }
 }