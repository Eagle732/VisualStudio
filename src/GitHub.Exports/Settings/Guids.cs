--- conflicted
+++ resolved
@@ -12,11 +12,8 @@
         public const string GitHubServiceProviderId = "76909E1A-9D58-41AB-8957-C26B9550787B";
         public const string StartPagePackageId = "3b764d23-faf7-486f-94c7-b3accc44a70e";
         public const string CodeContainerProviderId = "6CE146CB-EF57-4F2C-A93F-5BA685317660";
-<<<<<<< HEAD
+        public const string TeamExplorerWelcomeMessage = "C529627F-8AA6-4FDB-82EB-4BFB7DB753C3";
         public const string LoginManagerId = "7BA2071A-790A-4F95-BE4A-0EEAA5928AAF";
-=======
-        public const string TeamExplorerWelcomeMessage = "C529627F-8AA6-4FDB-82EB-4BFB7DB753C3";
->>>>>>> 549e5f7d
 
         // VisualStudio IDs
         public const string GitSccProviderId = "11B8E6D7-C08B-4385-B321-321078CDD1F8";
