--- conflicted
+++ resolved
@@ -161,16 +161,9 @@
       <HintPath>..\..\packages\NSubstitute.2.0.3\lib\net45\NSubstitute.dll</HintPath>
       <Private>True</Private>
     </Reference>
-<<<<<<< HEAD
-=======
     <Reference Include="nunit.framework, Version=3.9.0.0, Culture=neutral, PublicKeyToken=2638cd05610744eb, processorArchitecture=MSIL">
       <HintPath>..\..\packages\NUnit.3.9.0\lib\net45\nunit.framework.dll</HintPath>
     </Reference>
-    <Reference Include="rothko, Version=0.0.2.0, Culture=neutral, PublicKeyToken=9f664c41f503810a, processorArchitecture=MSIL">
-      <HintPath>..\..\packages\Rothko.0.0.2-ghfvs\lib\net45\rothko.dll</HintPath>
-      <Private>True</Private>
-    </Reference>
->>>>>>> 8ca54d7f
     <Reference Include="PresentationCore" />
     <Reference Include="PresentationFramework" />
     <Reference Include="rothko, Version=0.0.3.0, Culture=neutral, PublicKeyToken=9f664c41f503810a, processorArchitecture=MSIL">
