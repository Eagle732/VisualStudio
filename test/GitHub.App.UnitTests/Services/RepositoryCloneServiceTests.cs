﻿using System.Reactive.Linq;
using System.Threading.Tasks;
using NSubstitute;
using NUnit.Framework;
using UnitTests;
using GitHub.Services;
using System.Linq.Expressions;
using System;
using GitHub.Models;
using GitHub.Api;

public class RepositoryCloneServiceTests
{
    public class TheCloneRepositoryMethod : TestBaseClass
    {
        [Test]
        public async Task ClonesToRepositoryPathAsync()
        {
            var serviceProvider = Substitutes.ServiceProvider;
            var operatingSystem = serviceProvider.GetOperatingSystem();
            var vsGitServices = serviceProvider.GetVSGitServices();
            var cloneService = serviceProvider.GetRepositoryCloneService();

            await cloneService.CloneRepository("https://github.com/foo/bar", @"c:\dev\bar");

            operatingSystem.Directory.Received().CreateDirectory(@"c:\dev\bar");
            await vsGitServices.Received().Clone("https://github.com/foo/bar", @"c:\dev\bar", true);
        }

        [TestCase("https://github.com/foo/bar", 1, nameof(UsageModel.MeasuresModel.NumberOfClones))]
        [TestCase("https://github.com/foo/bar", 0, nameof(UsageModel.MeasuresModel.NumberOfGitHubClones))]
        [TestCase("https://github.com/foo/bar", 0, nameof(UsageModel.MeasuresModel.NumberOfEnterpriseClones))]
        [TestCase("https://enterprise.com/foo/bar", 1, nameof(UsageModel.MeasuresModel.NumberOfClones))]
        [TestCase("https://enterprise.com/foo/bar", 0, nameof(UsageModel.MeasuresModel.NumberOfEnterpriseClones))]
        [TestCase("https://enterprise.com/foo/bar", 0, nameof(UsageModel.MeasuresModel.NumberOfGitHubClones))]
        public async Task UpdatesMetricsWhenRepositoryClonedAsync(string cloneUrl, int numberOfCalls, string counterName)
        {
            var serviceProvider = Substitutes.ServiceProvider;
            var operatingSystem = serviceProvider.GetOperatingSystem();
            var vsGitServices = serviceProvider.GetVSGitServices();
            var teamExplorerServices = Substitute.For<ITeamExplorerServices>();
            var graphqlFactory = Substitute.For<IGraphQLClientFactory>();
            var usageTracker = Substitute.For<IUsageTracker>();
            var cloneService = new RepositoryCloneService(operatingSystem, vsGitServices, teamExplorerServices, graphqlFactory, usageTracker);

            await cloneService.CloneRepository(cloneUrl, @"c:\dev\bar");
            var model = UsageModel.Create(Guid.NewGuid());

            await usageTracker.Received(numberOfCalls).IncrementCounter(
                Arg.Is<Expression<Func<UsageModel.MeasuresModel, int>>>(x =>
                    ((MemberExpression)x.Body).Member.Name == counterName));
        }

<<<<<<< HEAD
        [TestCase("https://github.com/foo/bar", false, 1, nameof(UsageModel.MeasuresModel.NumberOfClones))]
        [TestCase("https://github.com/foo/bar", false, 1, nameof(UsageModel.MeasuresModel.NumberOfGitHubClones))]
        [TestCase("https://github.com/foo/bar", false, 0, nameof(UsageModel.MeasuresModel.NumberOfEnterpriseClones))]
        [TestCase("https://enterprise.com/foo/bar", false, 1, nameof(UsageModel.MeasuresModel.NumberOfClones))]
        [TestCase("https://enterprise.com/foo/bar", false, 1, nameof(UsageModel.MeasuresModel.NumberOfEnterpriseClones))]
        [TestCase("https://enterprise.com/foo/bar", false, 0, nameof(UsageModel.MeasuresModel.NumberOfGitHubClones))]

        [TestCase("https://github.com/foo/bar", true, 1, nameof(UsageModel.MeasuresModel.NumberOfGitHubOpens))]
        [TestCase("https://github.com/foo/bar", true, 0, nameof(UsageModel.MeasuresModel.NumberOfEnterpriseOpens))]
        [TestCase("https://enterprise.com/foo/bar", true, 1, nameof(UsageModel.MeasuresModel.NumberOfEnterpriseOpens))]
        [TestCase("https://enterprise.com/foo/bar", true, 0, nameof(UsageModel.MeasuresModel.NumberOfGitHubOpens))]
        public async Task UpdatesMetricsWhenCloneOrOpenRepositoryAsync(string cloneUrl, bool dirExists, int numberOfCalls, string counterName)
        {
            var repositoryPath = @"c:\dev\bar";
            var cloneDialogResult = new CloneDialogResult(repositoryPath, cloneUrl);
            var serviceProvider = Substitutes.ServiceProvider;
            var operatingSystem = serviceProvider.GetOperatingSystem();
            operatingSystem.Directory.DirectoryExists(repositoryPath).Returns(dirExists);
            var vsGitServices = serviceProvider.GetVSGitServices();
            var teamExplorerServices = Substitute.For<ITeamExplorerServices>();
            var graphqlFactory = Substitute.For<IGraphQLClientFactory>();
            var usageTracker = Substitute.For<IUsageTracker>();
            var cloneService = new RepositoryCloneService(operatingSystem, vsGitServices, teamExplorerServices, graphqlFactory, usageTracker);

            await cloneService.CloneOrOpenRepository(cloneDialogResult);
=======
        [TestCase(@"c:\default\repo", @"c:\default", 1, nameof(UsageModel.MeasuresModel.NumberOfClonesToDefaultClonePath))]
        [TestCase(@"c:\not_default\repo", @"c:\default", 0, nameof(UsageModel.MeasuresModel.NumberOfClonesToDefaultClonePath))]
        public async Task UpdatesMetricsWhenDefaultClonePath(string targetPath, string defaultPath, int numberOfCalls, string counterName)
        {
            var serviceProvider = Substitutes.ServiceProvider;
            var operatingSystem = serviceProvider.GetOperatingSystem();
            var vsGitServices = serviceProvider.GetVSGitServices();
            vsGitServices.GetLocalClonePathFromGitProvider().Returns(defaultPath);
            var graphqlFactory = Substitute.For<IGraphQLClientFactory>();
            var usageTracker = Substitute.For<IUsageTracker>();
            var cloneService = new RepositoryCloneService(operatingSystem, vsGitServices, graphqlFactory, usageTracker);

            await cloneService.CloneRepository("https://github.com/foo/bar", targetPath);
            var model = UsageModel.Create(Guid.NewGuid());
>>>>>>> b1891960

            await usageTracker.Received(numberOfCalls).IncrementCounter(
                Arg.Is<Expression<Func<UsageModel.MeasuresModel, int>>>(x =>
                    ((MemberExpression)x.Body).Member.Name == counterName));
        }
    }
}<|MERGE_RESOLUTION|>--- conflicted
+++ resolved
@@ -51,7 +51,6 @@
                     ((MemberExpression)x.Body).Member.Name == counterName));
         }
 
-<<<<<<< HEAD
         [TestCase("https://github.com/foo/bar", false, 1, nameof(UsageModel.MeasuresModel.NumberOfClones))]
         [TestCase("https://github.com/foo/bar", false, 1, nameof(UsageModel.MeasuresModel.NumberOfGitHubClones))]
         [TestCase("https://github.com/foo/bar", false, 0, nameof(UsageModel.MeasuresModel.NumberOfEnterpriseClones))]
@@ -74,10 +73,16 @@
             var teamExplorerServices = Substitute.For<ITeamExplorerServices>();
             var graphqlFactory = Substitute.For<IGraphQLClientFactory>();
             var usageTracker = Substitute.For<IUsageTracker>();
-            var cloneService = new RepositoryCloneService(operatingSystem, vsGitServices, teamExplorerServices, graphqlFactory, usageTracker);
+            var cloneService = new RepositoryCloneService(operatingSystem, vsGitServices, teamExplorerServices,
+                graphqlFactory, usageTracker);
 
             await cloneService.CloneOrOpenRepository(cloneDialogResult);
-=======
+
+            await usageTracker.Received(numberOfCalls).IncrementCounter(
+                Arg.Is<Expression<Func<UsageModel.MeasuresModel, int>>>(x =>
+                    ((MemberExpression)x.Body).Member.Name == counterName));
+        }
+
         [TestCase(@"c:\default\repo", @"c:\default", 1, nameof(UsageModel.MeasuresModel.NumberOfClonesToDefaultClonePath))]
         [TestCase(@"c:\not_default\repo", @"c:\default", 0, nameof(UsageModel.MeasuresModel.NumberOfClonesToDefaultClonePath))]
         public async Task UpdatesMetricsWhenDefaultClonePath(string targetPath, string defaultPath, int numberOfCalls, string counterName)
@@ -85,14 +90,15 @@
             var serviceProvider = Substitutes.ServiceProvider;
             var operatingSystem = serviceProvider.GetOperatingSystem();
             var vsGitServices = serviceProvider.GetVSGitServices();
+            var teamExplorerServices = Substitute.For<ITeamExplorerServices>();
             vsGitServices.GetLocalClonePathFromGitProvider().Returns(defaultPath);
             var graphqlFactory = Substitute.For<IGraphQLClientFactory>();
             var usageTracker = Substitute.For<IUsageTracker>();
-            var cloneService = new RepositoryCloneService(operatingSystem, vsGitServices, graphqlFactory, usageTracker);
+            var cloneService = new RepositoryCloneService(operatingSystem, vsGitServices, teamExplorerServices,
+                graphqlFactory, usageTracker);
 
             await cloneService.CloneRepository("https://github.com/foo/bar", targetPath);
             var model = UsageModel.Create(Guid.NewGuid());
->>>>>>> b1891960
 
             await usageTracker.Received(numberOfCalls).IncrementCounter(
                 Arg.Is<Expression<Func<UsageModel.MeasuresModel, int>>>(x =>
